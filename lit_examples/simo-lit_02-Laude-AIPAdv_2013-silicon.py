""" Replicating the results of
    Generation of phonons from electrostriction in small-core optical waveguides
    Laude et al.
    http://dx.doi.org/10.1063/1.4801936
"""

import time
import datetime
import numpy as np
import sys
import matplotlib
matplotlib.use('pdf')
import matplotlib.pyplot as plt

sys.path.append("../backend/")
import materials
import objects
import mode_calcs
import integration
import plotting
from fortran import NumBAT


start = time.time()

# Geometric Parameters - all in nm.
wl_nm = 1550
unitcell_x = 7*wl_nm
unitcell_y = unitcell_x
inc_a_x = 1500
inc_a_y = 1000
inc_shape = 'rectangular'

# Optical Parameters
num_modes_EM_pump = 20
num_modes_EM_Stokes = num_modes_EM_pump
num_modes_AC = 800
EM_ival_pump=0
EM_ival_Stokes=EM_ival_pump
AC_ival='All'

# Material parameters as in paper 
# Silicon
n = 3.47
s = 2331  # kg/m3
c_11 = 166e9; c_12 = 64e9; c_44 = 79e9
p_11 = -0.1; p_12 = -0.01; p_44 = -0.051
eta_11 = 1.6e-3 ; eta_12 = 1.29e-3 ; eta_44 = 0.16e-3  # Pa s
Si_props = [n, s, c_11, c_12, c_44, p_11, p_12, p_44,
                  eta_11, eta_12, eta_44]

# Use all specified parameters to create a waveguide object.
wguide = objects.Struct(unitcell_x,inc_a_x,unitcell_y,inc_a_y,inc_shape,
                        material_bkg=materials.Vacuum,
                        material_a=materials.Material(Si_props),
                        lc_bkg=3, lc2=2000.0, lc3=1000.0)

# Expected effective index of fundamental guided mode.
n_eff = 3.4

# Calculate Electromagnetic modes.
sim_EM_pump = wguide.calc_EM_modes(num_modes_EM_pump, wl_nm, n_eff=n_eff)
sim_EM_Stokes = mode_calcs.bkwd_Stokes_modes(sim_EM_pump)

# Print the wavevectors of EM modes.
print('k_z of EM modes \n', np.round(np.real(sim_EM_pump.Eig_values), 4))

# Calculate the EM effective index of the waveguide.
n_eff_sim = np.real(sim_EM_pump.Eig_values*((wl_nm*1e-9)/(2.*np.pi)))
print("n_eff = ", np.round(n_eff_sim, 4))

k_AC = np.real(sim_EM_pump.Eig_values[0] - sim_EM_Stokes.Eig_values[0])

shift_Hz = 31e9

# Calculate Acoustic modes.
sim_AC = wguide.calc_AC_modes(num_modes_AC, k_AC, EM_sim=sim_EM_pump, shift_Hz=shift_Hz)

# Print the frequencies of AC modes.
print('Freq of AC modes (GHz) \n', np.round(np.real(sim_AC.Eig_values)*1e-9, 4))

# Calculate interaction integrals and SBS gain for PE and MB effects combined, 
# as well as just for PE, and just for MB.
SBS_gain, SBS_gain_PE, SBS_gain_MB, alpha, Q_factors = integration.gain_and_qs(
    sim_EM_pump, sim_EM_Stokes, sim_AC, k_AC,
    EM_ival_pump=EM_ival_pump, EM_ival_Stokes=EM_ival_Stokes, AC_ival=AC_ival)

# Construct the SBS gain spectrum, built from Lorentzian peaks of the individual modes.
freq_min = 20  # GHz
freq_max = 45  # GHz
<<<<<<< HEAD
plotting.gain_specta(sim_AC, SBS_gain, SBS_gain_PE, SBS_gain_MB, alpha, k_AC,
    EM_ival_pump, EM_ival_Stokes, AC_ival, freq_min=freq_min, freq_max=freq_max)

end = time.time()
print("\n Simulation time (sec.)", (end - start))
=======
plotting.gain_spectra(sim_AC, SBS_gain, SBS_gain_PE, SBS_gain_MB, alpha, k_AC,
    EM_ival_pump, EM_ival_Stokes, AC_ival, freq_min=freq_min, freq_max=freq_max)
>>>>>>> 2279d8a8
<|MERGE_RESOLUTION|>--- conflicted
+++ resolved
@@ -88,13 +88,8 @@
 # Construct the SBS gain spectrum, built from Lorentzian peaks of the individual modes.
 freq_min = 20  # GHz
 freq_max = 45  # GHz
-<<<<<<< HEAD
-plotting.gain_specta(sim_AC, SBS_gain, SBS_gain_PE, SBS_gain_MB, alpha, k_AC,
+plotting.gain_spectra(sim_AC, SBS_gain, SBS_gain_PE, SBS_gain_MB, alpha, k_AC,
     EM_ival_pump, EM_ival_Stokes, AC_ival, freq_min=freq_min, freq_max=freq_max)
 
 end = time.time()
-print("\n Simulation time (sec.)", (end - start))
-=======
-plotting.gain_spectra(sim_AC, SBS_gain, SBS_gain_PE, SBS_gain_MB, alpha, k_AC,
-    EM_ival_pump, EM_ival_Stokes, AC_ival, freq_min=freq_min, freq_max=freq_max)
->>>>>>> 2279d8a8
+print("\n Simulation time (sec.)", (end - start))