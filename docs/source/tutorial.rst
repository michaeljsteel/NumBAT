.. _chap-tutorial-label:

Simulation Procedure
------------------------------------------------

Simulations with NumBAT are generally carried out using a python script file.
This file is kept in its own directory which is placed in the NumBAT directory.
All results of the simulation are automatically created within this directory. This directory then serves as a complete record of the calculation. Often, we will also save the simulation objects (scattering matrices, propagation constants etc.) within this folder for future inspection, manipulation, plotting, etc.

Traditionally the name of the python script file begins with simo\-. This is convenient for setting terminal alias' for running the script.
Throughout the tutorial the script file will be called simo.py.

To start a simulation open a terminal and change into the directory containing the ``simo.py`` file.
To run this script::

    $ python3 simo.py

To have direct access to the simulation objects upon the completion of the script use::

    $ python3 -i simo.py

This will return you into an interactive python session in which all simulation objects are accessible. In this session you can access the docstrings of objects, classes and methods. For example::

    >>> from pydoc import help
    >>> help(objects.Struct)

where we have accessed the docstring of the Struct class from ``objects.py``.


Script Structure
----------------------------

As will be seen in the tutorials below, most NumBAT scripts proceed with a standard
structure: 
  - defining materials
  - defining waveguide geometries and associating them with material properties
  - solving electromagnetic and acoustic modes 
  - calculating gain and other derived quantities

The following section provides some information about the pre-defined range of waveguide
structures and the key parameters controlling finite-element meshing.
Information on how to add new structures to NumBAT is provided in :numref:`sec-newmesh-label`.

Waveguide Geometries
----------------------

The following figures give some examples of how material types and physical 
dimensions are represented in the mesh geometries. These can also be found in the directory::

    >>>  NumBAT/docs/msh_type_lib 

as a series of ``.png`` file.

.. figure:: ../msh_type_lib/1_circular.png
   :scale: 15 %

   Elliptical waveguide.

.. figure:: ../msh_type_lib/1.png
   :scale: 30 %

   Rectangular waveguide.

.. figure:: ../msh_type_lib/2.png
   :scale: 30 %

   Coupled rectangular waveguides.

.. figure:: ../msh_type_lib/rib.png
   :scale: 30 %

   A conventional rib waveguide.

.. figure:: ../msh_type_lib/1_on_slab.png
   :scale: 30 %

   A rib waveguide on a different substrate.

.. figure:: ../msh_type_lib/rib_coated.png
   :scale: 30 %

   A coated rib waveguide.

.. figure:: ../msh_type_lib/1_on_2slabs.png
   :scale: 30 %

   A rib waveguide on two substrates.

.. figure:: ../msh_type_lib/slot.png
   :scale: 30 %

   A slot waveguide (``material_a`` is low index).

.. figure:: ../msh_type_lib/slot_coated.png
   :scale: 30 %

   A coated slot waveguide (``material_a`` is low index).

.. figure:: ../msh_type_lib/onion.png
   :scale: 30 %

   A concentric layered structure.

.. raw:: latex

    \clearpage



The parameters ``lc_bkg``, ``lc2``, ``lc3``  to be encountered below set the fineness of the FEM mesh. ``lc_bkg`` sets the reference background mesh size, larger ``lc_bkg`` = larger (more coarse) mesh. In NumBAT the x-dimension of the unit cell is traditionally normalised to unity, in which case there will be ``lc_bkg`` mesh elements along the horizontal outside edge; in other words the outside edge is divided into ``lc_bkg`` elements. At the interface between materials the mesh is refined to be ``lc_bkg/lc2``, therefore larger ``lc2`` = finer mesh at these interfaces. The meshing program automatically adjusts the mesh size to smoothly transition from a point that has one mesh parameter to points that have other meshing parameters. The mesh is typically also refined at the centers of important regions, such as in the center of a waveguide, which is done with ``lc3``, which analogously to ``lc2``, refines the mesh size at these points as ``lc_bkg/lc3``.

Choosing appropriate values of ``lc_bkg``, ``lc2``, ``lc3`` is crucial NumBAT to give accurate results. The values depend strongly on the type of structure being studied, and so it is recommended to carry out a convergence test before delving into new structures (see Tutorial 5) starting from similar parameters as used in the tutoarial simulations. You can also visually check the resolution of your mesh by setting ``check_msh=True`` when you define your ``objects.Struct`` (see Tutorial 1), or by running the following command ::
    
    NumBAT/backend/fortran/msh$ gmsh <msh_name>.msh


In the remainder of this chapter we go through a number of example ``simo.py`` files. But before we do, another quick tip about running simulations within screen sessions, which allow you to disconnect from servers leaving them to continue your processes.

.. raw:: latex

    \clearpage

Screen Sessions
------------------------------------------------
::

    screen

is an extremely useful little linux command. In the context of long-ish calculations it has two important applications; ensuring your calculation is unaffected if your connection to a remote machine breaks, and terminating calculations that have hung without closing the terminal.
For more information see the manual::

    $ man screen

or see online discussions `here <http://www.howtoforge.com/linux_screen>`_, `and here <http://www.rackaid.com/blog/linux-screen-tutorial-and-how-to/>`_.


The screen session or also called screen instance looks just like your regular terminal/putty, but you can disconnect from it (close putty, turn off your computer etc.) and later reconnect to the screen session and everything inside of this will have kept running. You can also reconnect to the session from a different computer via ssh.

Basic Usage
,,,,,,,,,,,,,,,,,,,,,

To install screen::

    $ sudo apt-get install screen

To open a new screen session::

    $ screen

We can start a new calculation here::

    $ cd NumBAT/tutorials/
    $ python simo-tut_01-first_calc.py

We can then detach from the session (leaving everything in the screen running) by typing::

    Ctrl +a
    Ctrl +d

We can now monitor the processes in that session::

    $ top

Where we note the numerous running python processes that NumBAT has started. Watching the number of processes is useful for checking if a long simulation is near completion (which is indicated by the number of processes dropping to less than the specified num_cores).

We could now start another screen and run some more calculations in this terminal (or do anything else).
If we want to access the first session we 'reattach' by typing::

    Ctrl +a +r

Or entering the following into the terminal::

    $ screen -r

If there are multiple sessions use::

    $ screen -ls

to get a listing of the sessions and their ID numbers. To reattach to a particular screen, with ID 1221::

    $ screen -r 1221

To terminate a screen from within type::

    Ctrl+d

Or, taking the session ID from the previous example::

    screen -X -S 1221 kill



Terminating NumBAT simulations
<<<<<<< HEAD
,,,,,,,,,,,,,,,,,,,,,,,,
=======
,,,,,,,,,,,,,,,,,,,,,,,,,,,,,,,,,,
>>>>>>> 06f36c84

If a simulation hangs, we can kill all python instances upon the machine::

    $ pkill python3

If a calculation hangs from within a screen session one must first detach from that session then kill python, or if it affects multiple instances, you can kill screen. A more targeted way to kill processes is using their PID::

    $ kill PID

Or if this does not suffice be a little more forceful::

    $ kill -9 PID

The PID is found from one of two ways::

    $ top
    $ ps -fe | grep username


.. raw:: latex

    \clearpage


Tutorial
--------

In this section we walk through a number of simple simulations that demonstrate the basic use of NumBAT.
:numref:`sec-literature-label` looks at a number of literature examples taken from many of
the well-known groups in this field.
The full Python interface is documented in :numref:`chap-pythonbackend-label`.



Basic SBS Gain Calculation
,,,,,,,,,,,,,,,,,,,,,,,,,,,,,,,,,,,,,,,,,,,,,
This example, contained in ``tutorials/simo-tut_01-first_calc.py`` calculates the backward SBS gain for a rectangular silicon waveguide surrounded by air.

The sequence of operations (annotated in the source code below as Step 1, Step 2, etc) is

  #. Import NumBAT modules
  #. Define the structure shape and dimensions
  #. Specify the electromagnetic and acoustic modes to be solved for
  #. Construct the waveguide with ``objects.Struct``
  #. Solve the electromagnetic problem. ``mode_calcs.calc_EM_modes`` returns an object containing modes and their propagation constants as ``Eig_values`` in 1/m.
  #. Convert the EM eigenvalue to an effective index
  #. Identify the desired acoustic wavenumber and solve the acoustic problem. ``mode_calcs.calc_AC_modes`` returns an object containing the modes for propagation constant ``k_AC`` and acoustic frequencies as ``Eig_values`` in Hz.
  #. Calculate the total SBS gain, contributions from photoelasticity and moving boundary effects, and the acoustic loss


.. literalinclude:: ../../tutorials/simo-tut_01-first_calc.py
    :lines: 0-

.. raw:: latex

    \clearpage


SBS Gain Spectra
,,,,,,,,,,,,,,,,,,,,,,,,,,,,,,,,,,,,,,,,,,,,,
This example, contained in ``tutorials/simo-tut_02-gain_spectra-npsave.py`` considers the same structure
but adds plotting of fields, gain spectra and techniques for saving and reusing data from earlier
calculations. 

Elements to note:
  #. Both electric and magnetic fields can be selected using ``EM_E`` or ``EM_H`` as the value of ``EM_AC` in 
       ``plotting.mode_fields``.
  #. ``np.savez`` and ``np.load`` allow storage of arbitrary data between simulations.

.. literalinclude:: ../../tutorials/simo-tut_02-gain_spectra-npsave.py
    :lines: 0-


The following figures show a selection of electromagnetic and acoustic mode profiles produced
in this example.

.. figure:: ../../tutorials/tut_02-fields/EM_E_field_0.png
   :scale: 40 %
   
   Fundamental optical mode fields.


.. figure:: ../../tutorials/tut_02-fields/AC_field_2.png
   :scale: 40 %
   
   Acoustic mode with high gain due to moving boundary effect.


.. figure:: ../../tutorials/tut_02-fields/AC_field_4.png
   :scale: 40 %
   
   Acoustic mode with high gain due to moving boundary effect.

.. raw:: latex

    \clearpage

This example also generates gain spectra.

.. _fig-gainspec1-label:

.. figure:: ../../tutorials/tut_02-gain_spectra-MB_PE_comps.png
   :scale: 35 %
   
   Gain spectra showing gain due to the photoelastic effect, gain due to moving boundary effect, and the total gain.


.. figure:: ../../tutorials/tut_02-gain_spectra-MB_PE_comps_zoom.png
   :scale: 35 %
   
   Zoomed-in gain spectra from :numref:`fig-gainspec1-label`.

.. raw:: latex

    \clearpage


Investigating Dispersion and np.save/np.load
,,,,,,,,,,,,,,,,,,,,,,,,,,,,,,,,,,,,,,,,,,,,,

.. literalinclude:: ../../tutorials/simo-tut_03_1-dispersion-npload.py
    :lines: 0-


.. figure:: ../../tutorials/tut_03_1-dispersion_npload_symmetrised.png
   :scale: 70 %
   
   Acoustic dispersion diagram with modes categorised by symmetry.

.. raw:: latex

    \clearpage



Investigating Dispersion and multiprocessing
,,,,,,,,,,,,,,,,,,,,,,,,,,,,,,,,,,,,,,,,,,,,,

.. literalinclude:: ../../tutorials/simo-tut_03_2-dispersion-multicore.py
    :lines: 0-


.. figure:: ../../tutorials/tut_03_2-dispersion_multicore.png
   :scale: 70 %
   
   Acoustic dispersion diagram ploted as lines.

.. raw:: latex

    \clearpage


Parameter Scan of Widths
,,,,,,,,,,,,,,,,,,,,,,,,,,,,,,,,,,,,,,,,,,,,,

.. literalinclude:: ../../tutorials/simo-tut_04-scan_widths.py
    :lines: 0-


.. figure:: ../../tutorials/tut_04-gain_spectra-waterfall.png
   :scale: 70 %
   
   Gain spectra as function of waveguide width.

.. raw:: latex

    \clearpage


Convergence Study
,,,,,,,,,,,,,,,,,,,,,,,,,,,,,,,,,,,,,,,,,,,,,

.. literalinclude:: ../../tutorials/simo-tut_05-convergence_study.py
    :lines: 0-


.. figure:: ../../tutorials/tut_05-convergence-freq_EM.png
   :scale: 50 %
   
   Convergence of optical mode frequencies.


.. figure:: ../../tutorials/tut_05-convergence-freq_AC.png
   :scale: 50 %
   
   Convergence of acoustic mode frequencies.


.. figure:: ../../tutorials/tut_05-convergence-Gain_PE.png
   :scale: 50 %
   
   Convergence of photoelastic gain.


.. figure:: ../../tutorials/tut_05-convergence-Gain_MB.png
   :scale: 50 %
   
   Convergence of moving boundary gain.


.. figure:: ../../tutorials/tut_05-convergence-Gain.png
   :scale: 50 %
   
   Convergence of total gain.

.. raw:: latex

    \clearpage


Silica Nanowire 
,,,,,,,,,,,,,,,,,,,,,,,,,,,,,,,,,,,,,,,,,,,,,

.. literalinclude:: ../../tutorials/simo-tut_06-silica_nanowire.py
    :lines: 0-


.. figure:: ../../tutorials/tut_06-gain_spectra-MB_PE_comps_SiO2_NW.png
   :scale: 50 %
   
   Gain spectra showing gain due to photoelastic effect, gain due to moving boundary effect, and total gain.

.. raw:: latex

    \clearpage


Slot Waveguide
,,,,,,,,,,,,,,,,,,,,,,,,,,,,,,,,,,,,,,,,,,,,,

.. literalinclude:: ../../tutorials/simo-tut_07-slot.py
    :lines: 0-


.. figure:: ../../tutorials/tut_07-gain_spectra-MB_PE_comps_slot.png
   :scale: 50 %
   
   Gain spectra showing gain due to photoelastic effect, gain due to moving boundary effect, and total gain.

.. raw:: latex

    \clearpage


Slot Waveguide Scan Covering
,,,,,,,,,,,,,,,,,,,,,,,,,,,,,,,,,,,,,,,,,,,,,

.. literalinclude:: ../../tutorials/simo-tut_08-slot_coated-scan.py
    :lines: 0-


.. figure:: ../../tutorials/tut_08-freq_changes.png
   :scale: 50 %
   
   Acoustic frequencies as function of covering layer thickness.

.. raw:: latex

    \clearpage


Anisotropic Elastic Materials 
,,,,,,,,,,,,,,,,,,,,,,,,,,,,,,,,,,,,,,,,,,,,,

.. literalinclude:: ../../tutorials/simo-tut_09-anisotropy.py


.. raw:: latex

    \clearpage


Multilayered 'Onion'
,,,,,,,,,,,,,,,,,,,,,,,,,,,,,,,,,,,,,,,,,,,,,

.. literalinclude:: ../../tutorials/simo-tut_10-onion.py


.. raw:: latex

    \clearpage




.. _sec-literature-label:

Literature Examples
---------------------

Having become somewhat familiar with NumBAT, we now set out to replicate a number of examples 
from the recent literature.
The examples are presented in chronological order. 
We note the particular importance of examples 5-8 which include experimental and numerical results that are in good agreement.


2013 - Laude - AIP Adv - BSBS - Rectangular Waveguide - Silica
,,,,,,,,,,,,,,,,,,,,,,,,,,,,,,,,,,,,,,,,,,,,,,,,,,,,,,,,,,,,,,,

This example is based on the calculation of backward SBS
in a small rectangular silica waveguide described in V. Laude and J.-C. Beugnot, 
`Generation of phonons from electrostriction in small-core optical waveguides 
<http://dx.doi.org/10.1063/1.4801936>`_, *AIP Advances* **3**, 042109 (2013).

Observe the use of a material named ``materials.SiO2_2013_Laude`` 
specifically modelled on the parameters in this paper.
This technique allows users to easily compare exactly to other authors
without changing their preferred material values for their own samples and experiments.

.. literalinclude:: ../../lit_examples/simo-lit_01-Laude-AIPAdv_2013-silica.py
    :lines: 0-


.. figure:: ../../lit_examples/lit_01-fields/EM_E_field_0.png
   :scale: 50 %
   
   Fundamental optical mode fields.


.. figure:: ../../lit_examples/lit_01-fields/AC_field_4.png
   :scale: 50 %
   
   High gain acoustic mode, marked as C in paper.


.. figure:: ../../lit_examples/lit_01-fields/AC_field_55.png
   :scale: 50 %
   
   High gain acoustic mode, marked as D in paper.


.. figure:: ../../lit_examples/lit_01-gain_spectra-MB_PE_comps-logy.png
   :scale: 50 %
   
   Gain spectra on semilogy axis.
   

.. figure:: ../../lit_examples/lit_01-gain_spectra-MB_PE_comps_zoom.png
   :scale: 50 %
   
   Gain spectra zoomed in on mode D.

.. raw:: latex

    \clearpage

2013 - Laude - AIP Adv - BSBS - Rectangular Waveguide - Silicon
,,,,,,,,,,,,,,,,,,,,,,,,,,,,,,,,,,,,,,,,,,,,,,,,,,,,,,,,,,,,,,,,

This example again follows the paper of
V. Laude and J.-C. Beugnot, 
`Generation of phonons from electrostriction in small-core optical waveguides 
<http://dx.doi.org/10.1063/1.4801936>`_, *AIP Advances* **3**, 042109 (2013),
but this time looks at the *silicon* waveguide case.

.. literalinclude:: ../../lit_examples/simo-lit_02-Laude-AIPAdv_2013-silicon.py
    :lines: 0-


.. figure:: ../../lit_examples/lit_02-fields/AC_field_4.png
   :scale: 50 %
   
   High gain acoustic mode, marked as G in paper.


.. figure:: ../../lit_examples/lit_02-gain_spectra-MB_PE_comps-logy.png
   :scale: 50 %
   
   Gain spectra on semilogy axis.

.. raw:: latex

    \clearpage

2014 - Beugnot - Nat Comm - BSBS - Tapered Fibre - Scanning Widths
,,,,,,,,,,,,,,,,,,,,,,,,,,,,,,,,,,,,,,,,,,,,,,,,,,,,,,,,,,,,,,,,,,

This example is based on the calculation of backward SBS
in a micron scale optical fibre described in J.-C. Beugnot *et al.*, 
`Brillouin light scattering from surface acoustic waves in a subwavelength-diameter optical fibre
<http://dx.doi.org/10.1038/ncomms6242>`_, *Nature Communications* **5**, 5242 (2014).

.. literalinclude:: ../../lit_examples/simo-lit_03-Beugnot-NatComm_2014.py
    :lines: 0-


.. figure:: ../../lit_examples/lit_03-gain-width_scan.png
   :scale: 50 %
   
   Full acoustic wave spectrum for silica microwire, as per Fig. 4a in paper.

.. raw:: latex

    \clearpage

2015 - Van Laer - Nat Phot - FSBF - Waveguide on a Pedestal
,,,,,,,,,,,,,,,,,,,,,,,,,,,,,,,,,,,,,,,,,,,,,,,,,,,,,,,,,,,,,,
This example is based on the calculation of forward SBS
in a pedestal silicon waveguide described in R. Van Laer *et al.*, 
`Interaction between light and highly confined hypersound in a silicon photonic nanowire 
<http://dx.doi.org/10.1038/ncomms6242>`_, *Nature Photonics* **9**, 199 (2015).

Note that the absence of an absorptive boundary in the acoustic model 
causes a problem where the slab layer significantly distorting acoustic modes.
Adding this feature is a priority for the next release of NumBAT.
The following example shows an approximate way to avoid the problem for now.

.. literalinclude:: ../../lit_examples/simo-lit_04-Van_Laer-NatPhot_2015.py
    :lines: 0-


.. figure:: ../../lit_examples/lit_04-fields/EM_E_field_0.png
   :scale: 50 %
   
   Fundamental optical mode fields.


.. figure:: ../../lit_examples/lit_04-fields/AC_field_38.png
   :scale: 50 %
   
   Dominant high gain acoustic mode.
   Note how the absence of an absorptive boundary on the SiO2 slab causes this layer to significantly distorted the acoustic modes.

.. raw:: latex

    \clearpage

2015 - Van Laer - New J Phys - FSBF - Waveguide without Pedestal
,,,,,,,,,,,,,,,,,,,,,,,,,,,,,,,,,,,,,,,,,,,,,,,,,,,,,,,,,,,,,,,,,,

This example continues  the study of forward SBS
in a pedestal silicon waveguide described in R. Van Laer *et al.*, 
`Interaction between light and highly confined hypersound in a silicon photonic nanowire 
<http://dx.doi.org/10.1038/ncomms6242>`_, *Nature Photonics* **9**, 199 (2015).

In this case, we simply remove the pedestal and model the main rectangular waveguide.
This makes the acoustic loss calculation incorrect but avoids the problem of acoustic
energy being excessively concentrated in the substrate.

.. literalinclude:: ../../lit_examples/simo-lit_05-Van_Laer-NJP_2015.py
    :lines: 0-


.. figure:: ../../lit_examples/lit_05-fields/EM_E_field_0.png
   :scale: 50 %
   
   Fundamental optical mode fields.


.. figure:: ../../lit_examples/lit_05-fields/AC_field_6.png
   :scale: 50 %
   
   Dominant high gain acoustic mode.


.. raw:: latex

    \clearpage

2016 - Florez - Nat Comm - BSBS - Tapered Fibre - Self Cancel - d = 550 nm
,,,,,,,,,,,,,,,,,,,,,,,,,,,,,,,,,,,,,,,,,,,,,,,,,,,,,,,,,,,,,,,,,,,,,,,,,,,,

This example looks at the phenomenon of Brillouin "self-cancellation" due to 
the electrostrictive and radiation pressure effects acting with opposite sign. 
This was described in O. Florez *et al.*, `Brillouin self-cancellation 
<http://dx.doi.org/10.1038/ncomms11759>`_, *Nature Communications* **7**, 11759 (2016).

.. literalinclude:: ../../lit_examples/simo-lit_06_1-Florez-NatComm_2016-d550nm.py
    :lines: 0-


.. figure:: ../../lit_examples/lit_06_1-fields/AC_field_4.png
   :scale: 50 %
   
   :math:`TR_{21}` acoustic mode fields of a nanowire with diameter 550 nm.


.. figure:: ../../lit_examples/lit_06_1-fields/AC_field_5.png
   :scale: 50 %
   
   :math:`R_{01}` acoustic mode fields of a nanowire with diameter 550 nm.


.. figure:: ../../lit_examples/lit_06_1-gain_spectra-MB_PE_comps.png
   :scale: 50 %
   
   Gain spectra of a nanowire with diameter 550 nm, matching blue curve of Fig. 3b in paper.


.. raw:: latex

<<<<<<< HEAD
.. raw:: latex

=======
>>>>>>> 06f36c84
    \clearpage

2016 - Florez - Nat Comm - BSBS - Tapered Fibre - Self Cancel - d = 1160 nm
,,,,,,,,,,,,,,,,,,,,,,,,,,,,,,,,,,,,,,,,,,,,,,,,,,,,,,,,,,,,,,,,,,,,,,,,,,,,

This example again looks at the paper 
 O. Florez *et al.*, `Brillouin self-cancellation <http://dx.doi.org/10.1038/ncomms11759>`_, *Nature Communications* **7**, 11759 (2016),
but now for a wider core.

.. literalinclude:: ../../lit_examples/simo-lit_06_2-Florez-NatComm_2016-1160nm.py
    :lines: 0-


.. figure:: ../../lit_examples/lit_06_2-gain_spectra-MB_PE_comps.png
   :scale: 50 %
   
   Gain spectra of a nanowire with diameter 1160 nm, as in Fig. 4 of Florez, showing near perfect cancellation at 5.4 GHz.


.. figure:: ../../lit_examples/lit_06_2-gain_spectra-MB_PE_comps-logy.png
   :scale: 50 %
   
   Gain spectra of a nanowire with diameter 1160 nm, as in Fig. 4 of paper, showing near perfect cancellation at 5.4 GHz.


.. raw:: latex

<<<<<<< HEAD
.. raw:: latex

=======
>>>>>>> 06f36c84
    \clearpage

2016 - Kittlaus - Nat Phot - FSBF - Rib Waveguide
,,,,,,,,,,,,,,,,,,,,,,,,,,,,,,,,,,,,,,,,,,,,,,,,,,

This examples explores a first geometry showing large forward SBS in silicon
as described in E. Kittlaus *et al.*, `Large Brillouin amplification in silicon 
<http://dx.doi.org/10.1038/nphoton.2016.112>`_, *Nature Photonics* **10**, 463 (2016).



.. literalinclude:: ../../lit_examples/simo-lit_07-Kittlaus-NatPhot_2016.py
    :lines: 0-


.. figure:: ../../lit_examples/lit_07-fields/EM_E_field_0.png
   :scale: 50 %
   
   Fundamental optical mode fields.


.. figure:: ../../lit_examples/lit_07-fields/AC_field_19.png
   :scale: 50 %
   
   Dominant high gain acoustic mode.


.. figure:: ../../lit_examples/lit_07-gain_spectra-MB_PE_comps.png
   :scale: 50 %
   
   Gain spectra showing gain due to photoelastic effect, gain due to moving boundary effect, and total gain.
<<<<<<< HEAD
=======

>>>>>>> 06f36c84

.. raw:: latex

<<<<<<< HEAD
.. raw:: latex

=======
>>>>>>> 06f36c84
    \clearpage

2017 - Kittlaus - Nat Comm - FSBF - Intermode
,,,,,,,,,,,,,,,,,,,,,,,,,,,,,,,,,,,,,,,,,,,,,,,,,,

.. literalinclude:: ../../lit_examples/simo-lit_08-Kittlaus-NatComm_2017.py
    :lines: 0-


.. figure:: ../../lit_examples/lit_08-fields/EM_E_field_0.png
   :scale: 50 %
   
   Fundamental (symmetric TE-like) optical mode fields.


.. figure:: ../../lit_examples/lit_08-fields/EM_E_field_1.png
   :scale: 50 %
   
   2nd lowest order (anti-symmetric TE-like) optical mode fields.


.. figure:: ../../lit_examples/lit_08-fields/AC_field_23.png
   :scale: 50 %
   
   Dominant high gain acoustic mode.


.. figure:: ../../lit_examples/lit_08-gain_spectra-MB_PE_comps.png
   :scale: 50 %
   
   Gain spectra showing gain due to photoelastic effect, gain due to moving boundary effect, and total gain.

.. raw:: latex

    \clearpage


2017 - Morrison - Optica - BSBS - Chalcogenide Rib Waveguide
,,,,,,,,,,,,,,,,,,,,,,,,,,,,,,,,,,,,,,,,,,,,,,,,,,,,,,,,,,,,

.. literalinclude:: ../../lit_examples/simo-lit_09-Morrison-Optica_2017.py
    :lines: 0-


.. figure:: ../../lit_examples/lit_09-gain_spectra-MB_PE_comps.png
   :scale: 50 %
   
   Gain spectra showing gain due to photoelastic effect, gain due to moving boundary effect, and total gain.<|MERGE_RESOLUTION|>--- conflicted
+++ resolved
@@ -191,11 +191,7 @@
 
 
 Terminating NumBAT simulations
-<<<<<<< HEAD
-,,,,,,,,,,,,,,,,,,,,,,,,
-=======
 ,,,,,,,,,,,,,,,,,,,,,,,,,,,,,,,,,,
->>>>>>> 06f36c84
 
 If a simulation hangs, we can kill all python instances upon the machine::
 
@@ -687,11 +683,6 @@
 
 .. raw:: latex
 
-<<<<<<< HEAD
-.. raw:: latex
-
-=======
->>>>>>> 06f36c84
     \clearpage
 
 2016 - Florez - Nat Comm - BSBS - Tapered Fibre - Self Cancel - d = 1160 nm
@@ -719,11 +710,6 @@
 
 .. raw:: latex
 
-<<<<<<< HEAD
-.. raw:: latex
-
-=======
->>>>>>> 06f36c84
     \clearpage
 
 2016 - Kittlaus - Nat Phot - FSBF - Rib Waveguide
@@ -755,18 +741,10 @@
    :scale: 50 %
    
    Gain spectra showing gain due to photoelastic effect, gain due to moving boundary effect, and total gain.
-<<<<<<< HEAD
-=======
-
->>>>>>> 06f36c84
-
-.. raw:: latex
-
-<<<<<<< HEAD
-.. raw:: latex
-
-=======
->>>>>>> 06f36c84
+
+
+.. raw:: latex
+
     \clearpage
 
 2017 - Kittlaus - Nat Comm - FSBF - Intermode
