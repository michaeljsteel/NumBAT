--- conflicted
+++ resolved
@@ -199,17 +199,9 @@
 endif
 
 
-<<<<<<< HEAD
-# TODO: this relies on modfile aaa_numbatmod.f being compiled first alphabetically
-#       find a better way
-SRCS_MODS = src/nbconsts_module.f95 src/numbatmod_module.f95 src/nbinterfaces_module.f95
-SRCS_F = $(wildcard src/*.f)
-SRCS_F95 = $(wildcard src/*.f95)
-=======
 SRCS_MODS = src/numbatmod_module.f90 src/nbinterfaces_module.f90
 SRCS_F = $(wildcard src/*.f)
 SRCS_F95 = $(wildcard src/*.f90)
->>>>>>> 47fd8bb8
 
 OBJSA = $(SRCS_F:.f=.o) $(SRCS_F95:.f90=.o)
 OBJS = $(subst src,build,$(OBJSA))
@@ -244,20 +236,11 @@
 UMFPACK_SRC = $(SS_WRAP)/umf4_f77zwrapper_SS_$(SS_VER).c
 
 
-<<<<<<< HEAD
-F77FLAGS=-Wall -Wno-surprising -g0 -fPIC -Ofast -funroll-loops -fimplicit-none -fno-second-underscore -O3 -cpp $(OSF77FLAGS) -J ./build
-F95FLAGS=$(F77FLAGS)
-=======
->>>>>>> 47fd8bb8
 
 
 mods: $(MODULES_MODS)
 
-<<<<<<< HEAD
-build/%.mod : src/%.f95
-=======
 build/%.mod : src/%.f90
->>>>>>> 47fd8bb8
 	$(F_COMP_EXE) -c $(F95FLAGS) $(MATHINCL) $< -o $@
 
 # Any module file change will cause rebuilding of all .f files
@@ -296,35 +279,12 @@
 CMETHOD=null
 endif
 
-<<<<<<< HEAD
-check:
-	echo $(F2PYLINK) $(FMETHOD) $(CMETHOD)
-
-# $(FMETHOD).so: $(FMETHOD).pyf $(SRCS)  $(UMFPACK_WRAPPER)
-# 	echo "Old compilation method Step B"
-# 	$(F2PY) -c NumBAT.pyf $(SRCS) --verbose --fcompiler=$(F_COMPILER) --f77exec=$(F_COMP_EXE) \
-# 					--f77flags=$(F77FLAGS) --f90flags=$(F77FLAGS)  $(DEFS) \
-# 			 	$(UMFPACK_WRAPPER) $(UMFPACK_LIB) $(MATHINCL) $(MATHLIB) $(GENLIB) --build-dir tbuild
-
-# $(FMETHOD).pyf: $(SRCS)
-# 	echo "Old compilation method Step A"
-# 	$(F2PY)  -h $(FMETHOD).pyf $(PYINTERFACE_SRCS) --overwrite-signature  --lower
-# 	$(F2PY) -m $(FMETHOD)  $(PYINTERFACE_SRCS) --overwrite-signature  --lower  --build-dir build
-# 	#mv $(NumBAT_MOD)-f2pywrappers.f $(NumBAT_MOD)module.c build
-
-=======
->>>>>>> 47fd8bb8
 
 F2PY_SRCS = build/$(NumBAT_MOD)module.c build/$(NumBAT_MOD)-f2pywrappers.f build/fortranobject.f
 #build/$(NumBAT_MOD)-f2pywrappers2.f90
 F2PY_OBJSA = $(F2PY_SRCS:.c=.o)
 F2PY_OBJS = $(F2PY_OBJSA:.f=.o)
 
-<<<<<<< HEAD
-SHLIB=dll
-
-=======
->>>>>>> 47fd8bb8
 $(CMETHOD).pyf: $(SRCS)
 	-rm $(F2PY_SRCS)
 	-mkdir build
@@ -332,25 +292,24 @@
 	$(F2PY) $(PYINTERFACE_SRCS) -m $(NumBAT_MOD) --build-dir build --lower
 	cp $(NUMPYDIR)/f2py/src/fortranobject.c build
 
-<<<<<<< HEAD
-#cp /Library/Frameworks/Python.framework/Headers/Python.h src
-#mv $(NumBAT_MOD)-f2pywrappers.f $(NumBAT_MOD)module.c build
+
+$(CMETHOD).so: $(CMETHOD).pyf $(MODULES_MODS) $(OBJS) $(F2PY_OBJS) $(UMFPACK_WRAPPER)
+	$(C_COMP_EXE) -shared -Wall --verbose $(DEFS)  $(OBJS) $(F2PY_OBJS) $(UMFPACK_WRAPPER)  $(MATHLIB) $(GENLIB) $(PYLIB) -lgfortran -lm -o $(NumBAT_MOD).so
+
+$(UMFPACK_WRAPPER): $(UMFPACK_SRC)
+	$(C_COMP_EXE) -O5 -DZLONG $(UMFPACK_INC) -c $(UMFPACK_SRC) \
+		-fPIC -o $(UMFPACK_WRAPPER)
+
 
 
 $(CMETHOD).$(SHLIB): $(CMETHOD).pyf $(MODULES_MODS) $(OBJS) $(F2PY_OBJS) $(UMFPACK_WRAPPER)
 	echo "New compilation method Step B"
 	$(C_COMP_EXE) -shared -Wall --verbose $(DEFS)  $(OBJS) $(F2PY_OBJS) $(UMFPACK_WRAPPER)  $(MATHLIB) $(GENLIB) $(PYLIB) -lgfortran -lm -o $(NumBAT_MOD).$(SHLIB)
-=======
-
-$(CMETHOD).so: $(CMETHOD).pyf $(MODULES_MODS) $(OBJS) $(F2PY_OBJS) $(UMFPACK_WRAPPER)
-	$(C_COMP_EXE) -shared -Wall --verbose $(DEFS)  $(OBJS) $(F2PY_OBJS) $(UMFPACK_WRAPPER)  $(MATHLIB) $(GENLIB) $(PYLIB) -lgfortran -lm -o $(NumBAT_MOD).so
->>>>>>> 47fd8bb8
 
 $(UMFPACK_WRAPPER): $(UMFPACK_SRC)
 	$(C_COMP_EXE) -O5 -DZLONG $(UMFPACK_INC) -c $(UMFPACK_SRC) \
 		-fPIC -o $(UMFPACK_WRAPPER)
 
-<<<<<<< HEAD
 # gcc -shared -Wall --verbose $(DEFS)  $(OBJS) $(F2PY_OBJS) $(UMFPACK_WRAPPER)
 # $(UMFPACK_LIB) $(MATHINCL) $(MATHLIB) -lgfortran -lm -o $(NumBAT_MOD).$(SHLIB)
 # gfortran -shared -Wall --verbose $(DEFS)  $(OBJS) $(F2PY_OBJS) $(UMFPACK_WRAPPER)
@@ -358,15 +317,13 @@
 
 
 
-=======
->>>>>>> 47fd8bb8
 
 
 
 clean:
 	-rm -f $(SS_WRAP)/*.o
 	-rm -f build/*.o build/*.f build/*.c build/*.f90
-	-rm ./*.mod src/*.mod build/*.mod 
+	-rm ./*.mod src/*.mod build/*.mod
 	-rm mods/*.mod mods/*genmod.mod mods/*genmod.f90
 	-rm -f $(NumBAT_MOD).pyf $(NumBAT_MOD).so $(NumBAT_MOD).*.so
 
