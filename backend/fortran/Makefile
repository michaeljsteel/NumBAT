--- conflicted
+++ resolved
@@ -210,18 +210,13 @@
 
 # TODO: this relies on modfile aaa_numbatmod.f being compiled first alphabetically
 #       find a better way
-<<<<<<< HEAD
 SRCS_MODS = src/nbconsts_module.f95 src/numbatmod_module.f95 src/nbinterfaces_module.f95
 SRCS_F = $(wildcard src/*.f) 
-=======
-SRCS_F = $(wildcard src/*.f)
->>>>>>> 6802d260
 SRCS_F95 = $(wildcard src/*.f95)
 
 OBJSA = $(SRCS_F:.f=.o) $(SRCS_F95:.f95=.o)
 OBJS = $(subst src,build,$(OBJSA))
 
-<<<<<<< HEAD
 OBJS_MODA = $(SRCS_MODS:.f95=.o)
 #OBJS_MOD= $(subst src,build,$(OBJS_MODA))
 MODULES_MODS = build/nbconsts_module.mod build/numbatmod_module.mod
@@ -232,10 +227,6 @@
 	echo $(OBJS_MOD)
 	echo $(MODULES_MODS)
 
-#conv_gmsh.f 
-=======
-#conv_gmsh.f
->>>>>>> 6802d260
 PYINTERFACE_SRCSA = pyinterfaces.f py_calc_modes_ac.f py_calc_modes.f \
 	em_mode_energy_int_v2_ez.f \
   em_mode_energy_int_ez.f photoelastic_int.f photoelastic_int_v2.f \
@@ -243,7 +234,6 @@
   ac_alpha_int.f ac_alpha_int_v2.f moving_boundary.f array_material_ac.f \
   ac_mode_elastic_energy_int.f ac_mode_elastic_energy_int_v4.f em_mode_e_energy_int.f \
   h_mode_field_ez.f array_size.f
-#numbatmod.f
 
 PYINTERFACE_SRCS = $(addprefix src/, $(PYINTERFACE_SRCSA))
 
@@ -257,17 +247,12 @@
 UMFPACK_SRC = $(SS_WRAP)/umf4_f77zwrapper_SS_$(SS_VER).c
 
 
-<<<<<<< HEAD
 F77FLAGS=-Wall -Wno-surprising -g0 -fPIC -Ofast -funroll-loops -fimplicit-none -fno-second-underscore -O3 -cpp $(OSF77FLAGS) -J ./build 
 F95FLAGS=$(F77FLAGS)
 
+CFLAGS=-Wall -g0 -fPIC -Ofast -funroll-loops
+
 mods: $(MODULES_MODS)
-
-=======
-F77FLAGS=-Wall -Wno-surprising -g0 -fPIC -Ofast -funroll-loops -fimplicit-none -fno-second-underscore -O3 -cpp $(OSF77FLAGS) -J ./build
->>>>>>> 6802d260
-# -std=f95
-CFLAGS=-Wall -g0 -fPIC -Ofast -funroll-loops
 
 build/%.mod : src/%.f95 
 	$(F_COMP_EXE) -c $(F95FLAGS) $(MATHINCL) $< -o $@
