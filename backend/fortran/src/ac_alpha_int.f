--- conflicted
+++ resolved
@@ -124,17 +124,6 @@
 c
            if (info_curved .eq. 0) then
 c           Rectilinear element
-<<<<<<< HEAD
-            call jacobian_p1_2d(xx, xel, nnodes,
-     *               xx_g, det, mat_B, mat_T)
-          else
-c           Isoparametric element
-
-
-            call jacobian_p2_2d(xel, nnodes, phi2_list,
-     *               grad2_mat0, xx_g, det, mat_B, mat_T)
-          endif
-=======
               call jacobian_p1_2d(xx, xel, nnodes,
      *                 xx_g, det, mat_B, mat_T)
            else
@@ -142,7 +131,6 @@
               call jacobian_p2_2d(xel, nnodes, phi2_list,
      *                 grad2_mat0, xx_g, det, mat_B, mat_T)
            endif
->>>>>>> 47fd8bb8
            if(abs(det) .lt. 1.0d-20) then
               write(*,*)
               write(*,*) "   ???"
@@ -153,15 +141,9 @@
 c          grad_i  = gradient on the actual triangle
 c          grad_i  = Transpose(mat_T)*grad_i0
 c          Calculation of the matrix-matrix product:
-<<<<<<< HEAD
-          call DGEMM('Transpose','N', 2, 6, 2, ONE, mat_T, 2,
-     *           grad2_mat0, 2, ZERO, grad2_mat, 2)
-          coeff_1 = ww * abs(det)
-=======
            call DGEMM('Transpose','N', 2, 6, 2, D_ONE, mat_T, 2,
      *            grad2_mat0, 2, D_ZERO, grad2_mat, 2)
            coeff_1 = ww * abs(det)
->>>>>>> 47fd8bb8
 C Calculate overlap of basis functions at quadrature point,
 C which is a superposition of P2 polynomials for each function (field).
            do itrial=1,nnodes0
@@ -266,11 +248,7 @@
 C       open (unit=26,file="Output/overlap_alpha.txt")
 C       do i=1,nval
 C         write(26,*) i, Omega_AC(i), abs(overlap(i)), overlap(i),
-<<<<<<< HEAD
-C      *              AC_mode_energy_elastic(i)
-=======
 C      *          AC_mode_energy_elastic(i)
->>>>>>> 47fd8bb8
 C       enddo
 C       close (unit=26)
 
