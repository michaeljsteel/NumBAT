#include "numbat_decl.h"

!  Solves the electromagnetic FEM problem defined in
 !  Dossou & Fontaine, Comp Meth. App. Mech. Eng, 194, 837 (2005).

 !  The weak formulation of Maxwell wave equation is in Eqs 14, 15.
 !  \langle 1/\mu (\nabla_t \times E_t), (\nabla_t \times F_t) \rangle
 !  - \omega^2 \langle (\epsilon E_t, F_t)
 !  = \beta^2 \langle 1/\mu (\nabla_t hE_z -E_t, F_t), \rangle

 !  \langle 1/\mu E_t, \nabla_t F_z \rangle
 !  - \langle 1/\mu\nabla_t hE_z, \nabla_t F_z \rangle
 !  + \omega^2 \langle\eps hE_z, F_z\rangle =0

 !  where \hE_z = -1/\beta E_z

 !  The fields are expanded in in-plane vector and longitudinal scalar elements
 !  \vecphi_h and \psi_h:
 !  E = E_{t,h} \vecphi_h + \unitz hE_{z,h} \psi_h = [E_{t,h} \vecphi_h, hE_{z,h} \psi_h ]
 !  F = F_{t,h} \vecphi_h + \unitz F_{z,h} \psi_h   (note F, not hF)

 !  Then  inner product (L_1 E, L_2 F) is evaluated:
 !  (E,F) = \int dx dy   (L_2 F)^* \cdot (L_1 E)
 !  = \int dx dy   ((L_2 F)_t)^* \cdot ((L_1 E)_t)
 !  +  ((L_2 F)_z)^* . ((L_1 E)_z)

 !  = \int dx dy   ((L_2 F)_t)^* \cdot ((L_1 E)_t)
 !  +  ((L_2 F)_z)^* . ((L_1 E)_z)

 !  This translates to the geneig problem (eq 40)

 !  [ K_tt   0 ] [ E_t,h]  = \beta^2  [M_tt   (K_zt)^T] [E_t,h]
 !  [ 0      0 ] [ hE_z,h]            [K_zt    K_zz   ] [hE_z,h]




 !  lambda - free space wavelength in m
 !  n_modes - desired number of eigenvectors
 !  n_msh_pts - number of FEM mesh points
 !  n_msh_el  - number of FEM (triang) elements
 !  n_elt_mats  - number of types of elements (and therefore elements)
 !  v_refindex_n - array of effective index of materials
 !  bloch_vec - in-plane k-vector (normally tiny just to avoid degeneracies)
 !  shift_ksqr   - k_est^2 = n^2 vacwavenum_k0^2  : estimate of eigenvalue k^2
 !  bnd_cnd_i - bnd conditions (Dirichlet = 0, Neumann = 1, Periodic = 2)
 !  v_evals_beta  - array of eigenvalues kz
 !  m_evecs   - 4-dim array of solutions [field comp, node of element (1..13)?!, eigvalue, element number] (strange ordering)
 !  mode_pol  - unknown - never used in python
 !  elnd_to_mesh - 2D array [node_on_elt-1..6][n_msh_el] giving the mesh point mp of each node
 !  Points where type_el[mp] is not the same for all 6 nodes must be interface points
 !  type_el   - n_msh_el array: material index for each element
 !  type_nod  - is boundary node?
 !  v_nd_xy  - (2 , n_msh_pts)  x,y coords?
 !  ls_material  - (1, nodes_per_el+7, n_msh_el)

module calc_em_impl

   use numbatmod
   use alloc

   use class_stopwatch
   use class_MeshRaw
   use class_SparseCSC
   use class_PeriodicBCs


   !use nbinterfaces
!   use nbinterfacesb


contains

   subroutine calc_em_modes_impl( n_modes, lambda, dimscale_in_m, bloch_vec, shift_ksqr, &
      E_H_field, bdy_cdn, itermax, debug, mesh_file, n_msh_pts, n_msh_el, n_elt_mats, v_refindex_n, &
      v_evals_beta, m_evecs, mode_pol, elnd_to_mesh, type_el, type_nod, v_nd_xy, ls_material, errco, emsg)

      implicit none

      integer(8), parameter :: nodes_per_el = 6

      integer(8), intent(in) :: n_modes
      double precision, intent(in) :: lambda, dimscale_in_m, bloch_vec(2)
      complex(8), intent(in) :: shift_ksqr

      integer(8), intent(in) :: E_H_field, bdy_cdn, itermax, debug
      character(len=*), intent(in) :: mesh_file
      integer(8), intent(in) :: n_msh_pts,  n_msh_el, n_elt_mats

      complex(8), intent(in) ::  v_refindex_n(n_elt_mats)

      complex(8), target, intent(out) :: v_evals_beta(n_modes)
      complex(8), target, intent(out) :: m_evecs(3,nodes_per_el+7,n_modes,n_msh_el)

      complex(8), intent(out) :: mode_pol(4,n_modes)

      integer(8), intent(out) :: type_el(n_msh_el)
      integer(8), intent(out) :: type_nod(n_msh_pts)
      integer(8), intent(out) :: elnd_to_mesh(nodes_per_el, n_msh_el)
      double precision, intent(out) :: v_nd_xy(2,n_msh_pts)

      complex(8), intent(out) :: ls_material(1,nodes_per_el+7,n_msh_el)

      integer(8),  intent(out) :: errco
      character(len=EMSG_LENGTH), intent(out) :: emsg

      ! locals

      type(MeshRaw) :: mesh_raw
      type(MeshEntities) :: entities
      type(SparseCSC) :: cscmat
      type(PeriodicBCs) :: pbcs

      integer(8), dimension(:), allocatable :: v_eig_index
      complex(8), dimension(:,:), allocatable :: overlap_L

      complex(8), dimension(:,:), allocatable :: arp_evecs

      !complex(8), dimension(:), allocatable :: cscmat%mOp_stiff
      !complex(8), dimension(:), allocatable :: cscmat%mOp_mass


      ! Should these be dynamic?
      complex(8) pp(n_elt_mats), qq(n_elt_mats)
      complex(8) eps_eff(n_elt_mats)


      !  ----------------------------------------------


      integer(8) ui_out
      integer(8) :: i_md

      !  Variable used by valpr
      integer(8) dim_krylov
      integer(8) i_base
      double precision arp_tol



      integer(8) n_core(2)  !  index of highest epsilon material, seems funky
      double precision vacwavenum_k0



      type(Stopwatch) :: clock_main, clock_spare



      ui_out = stdout

      arp_tol = 1.0d-12 ! TODO: ARPACK_ stopping precision,  connect  to user switch

      call clock_main%reset()

      !TODO: move pp,qq to elsewhere. SparseCSC?
      vacwavenum_k0 = 2.0d0*D_PI/lambda
      call  check_materials_and_fem_formulation(E_H_field, n_elt_mats, &
         vacwavenum_k0, v_refindex_n, eps_eff, n_core, pp, qq, debug, ui_out, errco, emsg)
      RETONERROR(errco)

      !  ----------------------------------------------------------------

      call mesh_raw%allocate(n_msh_pts, n_msh_el, n_elt_mats, errco, emsg)
      RETONERROR(errco)

      call entities%allocate(n_msh_el, errco, emsg)
      RETONERROR(errco)



      ! These are never actually used for now so could disable
      call pbcs%allocate(mesh_raw, entities, errco, emsg); RETONERROR(errco)

      !  Fills:  MeshRaw: v_nd_xy, type_nod, type_el, elnd_to_mesh
      ! This knows the position and material of each elt and mesh point but not their connectedness or edge/face nature
      call mesh_raw%construct_node_tables(mesh_file, dimscale_in_m, errco, emsg); RETONERROR(errco)

      ! Fills entities
      call entities%build_mesh_tables(mesh_raw, errco, emsg); RETONERROR(errco)

      ! Builds the m_eqs table which maps element DOFs to the equation handling them, according to the BC (Dirichlet/Neumann)
      call cscmat%set_boundary_conditions(bdy_cdn, mesh_raw, entities, pbcs, errco, emsg); RETONERROR(errco)


      ! Build sparse matrix index arrays
      call cscmat%make_csc_arrays(mesh_raw, entities, errco, emsg)
      RETONERROR(errco)


<<<<<<< HEAD
      write(*,*) 'n_ddl_size', n_ddl
      !  ----------------------------------------------------------------
      !  convert from 1-based to 0-based
      !  ----------------------------------------------------------------
      !  The CSC indexing, i.e., ip_col_ptr, is 1-based
      !  (but valpr.f will change the CSC indexing to 0-based indexing)
      v_row_ind = v_row_ind - 1
      v_col_ptr = v_col_ptr - 1
=======
>>>>>>> ee2bc540

      i_base = 0


      write(ui_out,*)
      write(ui_out,*) "-----------------------------------------------"

      !  Main eigensolver
      write(ui_out,*) "EM FEM: "

      !  Assemble the coefficient matrix A and the right-hand side F of the
      !  finite element equations

      write(ui_out,'(A,A)') "   - assembling linear system:"
      call clock_spare%reset()






      !  Build the actual matrices A (cscmat%mOp_stiff) and M(cscmat%mOp_mass) for the arpack solving.

      call assembly_em (bdy_cdn, i_base, shift_ksqr, bloch_vec, pp, qq, &
         mesh_raw, entities, cscmat, pbcs, errco, emsg )
      RETONERROR(errco)

      dim_krylov = 2*n_modes + n_modes/2 +3


      write(ui_out,'(A,i9,A)') '      ', n_msh_el, ' mesh elements'
      write(ui_out,'(A,i9,A)') '      ', n_msh_pts, ' mesh nodes'
      write(ui_out,'(A,i9,A)') '      ', cscmat%n_dof, ' linear equations (cscmat%n_dof)'
      write(ui_out,'(A,i9,A)') '      ', cscmat%n_nonz, ' nonzero elements  (cscmat%n_nonz)'
      write(ui_out,'(A,f9.3,A)') '      ', cscmat%n_nonz/(1.d0*cscmat%n_dof*cscmat%n_dof)*100.d0, ' % sparsity'
      write(ui_out,'(A,i9,A)') '      ', cscmat%n_dof*(dim_krylov+6)*16/2**20, ' MB est. working memory '

      write(ui_out,'(/,A,A)') '       ', clock_spare%to_string()


      !  This is the main solver.
      !  On completion:
      !  unshifted unsorted eigenvalues are in v_evals_beta[1..n_modes]
      !  eigvectors are in arp arp_evecs

      write(ui_out,'(/,A)') "  - solving linear system: "

      write(ui_out,'(/,A)') "      solving eigensystem"
      call clock_spare%reset()


      call integer_alloc_1d(v_eig_index, n_modes, 'v_eig_index', errco, emsg); RETONERROR(errco)
      call complex_alloc_2d(overlap_L, n_modes, n_modes, 'overlap_L', errco, emsg); RETONERROR(errco)
      call complex_alloc_2d(arp_evecs, cscmat%n_dof, n_modes, 'arp_evecs', errco, emsg); RETONERROR(errco)

      call valpr_64( i_base, dim_krylov, n_modes, itermax, arp_tol, cscmat, &
         v_evals_beta, arp_evecs, errco, emsg)
      RETONERROR(errco)

      write(ui_out,'(A,A)') '         ', clock_spare%to_string()



      write(ui_out,'(/,A)') "      assembling modes"
      call clock_spare%reset()

      ! identifies correct ordering but doesn't apply it
      call rescale_and_sort_eigensolutions(n_modes, shift_ksqr, v_evals_beta, v_eig_index)


      !  The eigenvectors will be stored in the array sol
      !  The eigenvalues and eigenvectors are renumbered
      !  using the permutation vector v_eig_index
      call array_sol ( bdy_cdn, n_modes, n_msh_el, n_msh_pts, entities%n_entities, cscmat%n_dof, nodes_per_el, &
         n_core, bloch_vec, v_eig_index, mesh_raw, &
         entities, &
         cscmat%m_eqs, pbcs%iperiod_N, pbcs%iperiod_N_E_F, &
         v_evals_beta, mode_pol, arp_evecs, &
         m_evecs, errco, emsg)
      RETONERROR(errco)



      !  Calculate energy in each medium (typ_el)
      call mode_energy (n_modes, n_msh_el, nodes_per_el, n_core, &
         mesh_raw, &
         n_elt_mats, eps_eff,&
         m_evecs, v_evals_beta, mode_pol)


      !  Doubtful that this check is of any value: delete?
      !  call check_orthogonality_of_em_sol(n_modes, n_msh_el, n_msh_pts, nodes_per_el, n_elt_mats, pp, elnd_to_mesh, &
      !  type_el, v_nd_xy, v_evals_beta, m_evecs, &!v_evals_beta_pri, m_evecs_pri,
      !  overlap_L, overlap_file, debug, ui_out, &
      !  pair_warning, vacwavenum_k0, errco, emsg)
      !  RETONERROR(errco)


      !  Should this happen _before_ check_ortho?


      !  The z-component must be multiplied by -ii*beta in order to
      !  get the physical, un-normalised z-component
      !  (see Eq. (25) of the JOSAA 2012 paper)
      !  TODO: is this really supposed to be x i beta , or just x beta  ?
      do i_md=1,n_modes
         m_evecs(3,:,i_md,:) = C_IM_ONE * v_evals_beta(i_md) * m_evecs(3,:,i_md,:)
      enddo


      call array_material_EM (n_msh_el, n_elt_mats, v_refindex_n, mesh_raw%el_material, ls_material)


      call mesh_raw%fill_python_arrays(type_el, type_nod, elnd_to_mesh, v_nd_xy)

      deallocate(v_eig_index, overlap_L, arp_evecs)
      !deallocate(cscmat%mOp_stiff, cscmat%mOp_mass)
      !deallocate(v_row_ind, v_col_ptr)


      write(ui_out,'(A,A)') '         ', clock_spare%to_string()

      write(ui_out,*) "-----------------------------------------------"

      !  call report_results_em(debug, ui_out, &
      !  n_msh_pts, n_msh_el, &
      !  time1, time2, time_fact, time_arpack,  time1_postp, time2_postp, &
      !  lambda, e_h_field, bloch_vec, bdy_cdn,  &
      !  int_max, cmplx_max, cmplx_used,  n_core, n_conv, n_modes, &
      !  n_elt_mats, n_dof, dim_krylov, &
      !  shift_ksqr, v_evals_beta, eps_eff, v_refindex_n)



   end subroutine calc_em_modes_impl








   subroutine check_materials_and_fem_formulation(E_H_field,n_elt_mats, &
      vacwavenum_k0, v_refindex_n, eps_eff, n_core, pp, qq, debug, ui_out, errco, emsg)

      integer(8), intent(in) :: E_H_field, debug
      integer(8), intent(in) :: n_elt_mats, ui_out
      double precision, intent(in):: vacwavenum_k0
      complex(8), intent(in) :: v_refindex_n(n_elt_mats)
      complex(8), intent(out) :: eps_eff(n_elt_mats)

      integer(8), intent(out) :: n_core(2)
      complex(8), intent(out) :: pp(n_elt_mats), qq(n_elt_mats)
      integer(8),  intent(out) :: errco
      character(len=EMSG_LENGTH), intent(out) :: emsg

      integer(8) i
      logical is_homogeneous

      eps_eff = v_refindex_n**2

      !  what actually even is this?
      if(dble(eps_eff(1)) .gt. dble(eps_eff(2))) then
         n_core(1) = 1
      else
         n_core(1) = 2
      endif
      n_core(2) = n_core(1)

      !  Check that the structure is not entirely homogeneous (TODO: does this actually matter?)
      is_homogeneous = .true.
      do i=1,n_elt_mats-1

         if (.not. almost_equal(dble(eps_eff(i)), dble(eps_eff(i+1)))) then
            is_homogeneous = .false.
         elseif (.not. almost_equal(dimag(eps_eff(i)), dimag(eps_eff(i+1)))) then
            is_homogeneous = .false.
         endif

      enddo

      if (is_homogeneous) then
         emsg = "py_calc_modes.f: FEM routine cannot adjacent identical layers. Define layer as object.ThinFilm."
         errco = -17
         return
      endif


      if(debug .eq. 1) then
         write(ui_out,*) "py_calc_modes.f: n_core = ", n_core
         if(E_H_field .eq. FEM_FORMULATION_E) then
            write(ui_out,*) "py_calc_modes.f: E-Field formulation"
         else
            write(ui_out,*) "py_calc_modes.f: H-Field formulation"
         endif
      endif


      !  set up some kind of mass vectors for the FEM
      !  weird place but ok.
      if(E_H_field .eq. FEM_FORMULATION_E) then
         qq = eps_eff*vacwavenum_k0**2
         pp = 1.0d0
      elseif(E_H_field .eq. FEM_FORMULATION_H) then
         qq = vacwavenum_k0**2
         pp = 1.0d0/eps_eff
      endif

   end subroutine

   subroutine check_orthogonality_of_em_sol(n_modes, n_msh_el, n_msh_pts, nodes_per_el, &
      n_elt_mats, pp, elnd_to_mesh, &
      type_el, v_nd_xy, v_evals_beta, m_evecs, &
   !v_evals_beta_pri, m_evecs_pri, &
      overlap_L, overlap_file, debug, ui_out, pair_warning, vacwavenum_k0, errco, emsg)

      use numbatmod
      logical pair_warning

      integer(8), intent(in) :: n_modes, debug, ui_out, nodes_per_el
      integer(8), intent(in) :: n_msh_pts,  n_msh_el, n_elt_mats
      complex(8) pp(n_elt_mats)

      integer(8), intent(out) :: elnd_to_mesh(nodes_per_el, n_msh_el)
      integer(8), intent(out) :: type_el(n_msh_el)
      double precision, intent(out) :: v_nd_xy(2,n_msh_pts)
      double precision vacwavenum_k0

      complex(8), target, intent(out) :: v_evals_beta(n_modes)
      complex(8), target, intent(out) :: m_evecs(3,nodes_per_el+7,n_modes,n_msh_el)

      complex(8), dimension(:,:) :: overlap_L


      integer(8),  intent(out) :: errco
      character(len=EMSG_LENGTH), intent(out) :: emsg

      character(len=FNAME_LENGTH)  overlap_file

      !complex(8)  :: v_evals_beta_pri(n_modes)
      !complex(8)  :: m_evecs_pri(3,nodes_per_el+7,n_modes,n_msh_el)

      !  Orthogonal integral
      pair_warning = .false.

      if (debug .eq. 1) then
         write(ui_out,*) "py_calc_modes.f: Field product"
      endif

      overlap_file = "Orthogonal.txt"

      call orthogonal (n_modes, n_msh_el, n_msh_pts, nodes_per_el, n_elt_mats, pp, elnd_to_mesh, &
         type_el, v_nd_xy, v_evals_beta, m_evecs, &
      !v_evals_beta_pri, m_evecs_pri,
         overlap_L, overlap_file, debug, pair_warning, vacwavenum_k0)

      if (pair_warning .and. n_modes .le. 20) then
         emsg = "py_calc_modes.f: Warning found 1 BM of cmplx conj pair, increase num_BMs to include the other."
         errco = -57
      endif


   end subroutine

   subroutine report_results_em(debug, ui_out, &
      n_msh_pts, n_msh_el, &
      time1, time2, time_fact, time_arpack, time1_postp, &
      lambda, e_h_field, bloch_vec, bdy_cdn,  &
      int_max, cmplx_max, cmplx_used,  n_core, n_conv, n_modes, &
      n_elt_mats, n_dof, dim_krylov, &
      shift_ksqr, v_evals_beta, eps_eff, v_refindex_n)



      use numbatmod

      integer(8) debug, ui_out, e_h_field, bdy_cdn
      integer(8) int_max, cmplx_max, cmplx_used, int_used, real_max,  n_msh_pts, n_msh_el
      double precision bloch_vec(2), lambda
      double precision time1, time2, start_time, end_time, time_fact, time_arpack, time1_postp
      integer(8) n_conv, n_modes, n_elt_mats, nonz,  n_core(2), n_dof, dim_krylov
      character(len=FNAME_LENGTH)  log_file
      complex(8), intent(in) :: shift_ksqr
      complex(8), target, intent(out) :: v_evals_beta(n_modes)
      complex(8) eps_eff(n_elt_mats)

      complex(8), intent(in) ::  v_refindex_n(n_elt_mats)

      complex(8) z_tmp
      integer(8) i

      !  TODO: hook these up if needed
      cmplx_max = 0
      int_max = 0
      int_used =0
      nonz = 0
      cmplx_used = 0
      real_max = 0


      if (debug .eq. 1) then
         write(ui_out,*)
         write(ui_out,*) 'Total CPU time (sec.)  = ', (time2-time1)
         open (unit=26,file=log_file)
         write(26,*)
         write(26,*) "Date and time formats = ccyymmdd ; hhmmss.sss"
         write(26,*) "Start time   = ", start_time
         write(26,*) "End time  = ", end_time
         write(26,*) "Total CPU time (sec.) = ", (time2-time1)
         write(26,*) "LU factorisation : CPU time and % Total time = ", time_fact, &
            100*(time_fact)/(time2-time1),"%"
         write(26,*) "ARPACK : CPU time and % Total time = ", time_arpack, &
            100*(time_arpack)/(time2-time1),"%"
         !  write(26,*) "Assembly : CPU time and % Total time = ",
         !  *   (time2_asmbl-time1_asmbl),
         !  *   100*(time2_asmbl-time1_asmbl)/(time2-time1),"%"
         write(26,*) "Post-processsing : CPU time and % Total time = ", (time2-time1_postp), &
            100*(time2-time1_postp)/(time2-time1),"%"
         !  write(26,*) "Pre-Assembly : CPU time and % Total time = ",
         !  *   (time1_asmbl-time1),
         !  *   100*(time1_asmbl-time1)/(time2-time1),"%"
         write(26,*)
         write(26,*) "lambda  = ", lambda
         write(26,*) "n_msh_pts, n_msh_el = ", n_msh_pts, n_msh_el
         write(26,*) "n_dof, bdy_cdn = ", n_dof, bdy_cdn
         if ( E_H_field .eq. FEM_FORMULATION_E) then
            write(26,*) "E_H_field   = ", E_H_field, " (E-Field formulation)"
         elseif ( E_H_field .eq. FEM_FORMULATION_H) then
            write(26,*) "E_H_field   = ", E_H_field, " (H-Field formulation)"
         endif
         write(26,*) "   bloch_vec = ", bloch_vec
         write(26,*) "bloch_vec/pi = ", (bloch_vec(i)/D_PI,i=1,2)
         z_tmp = sqrt(shift_ksqr)/(2.0d0*D_PI)
         write(26,*) "shift_ksqr = ", shift_ksqr, z_tmp
         !  write(26,*) "integer(8) super-vector :"
         !  write(26,*) "int_used, int_max, int_used/int_max   = ", int_used , int_max, dble(int_used)/dble(int_max)
         !write(26,*) "cmplx super-vector : "
         !write(26,*) "cmplx_used, cmplx_max, cmplx_used/cmplx_max = ", cmplx_used, cmplx_max, dble(cmplx_used)/dble(cmplx_max)

         write(26,*)
         write(26,*) "n_modes, dim_krylov, n_conv = ", n_modes, dim_krylov, n_conv
         !write(26,*) "nonz, n_msh_pts*n_modes, ", "nonz/(n_msh_pts*n_modes) = ", nonz, &
         !  n_msh_pts*n_modes, dble(nonz)/dble(n_msh_pts*n_modes)

         !  write(26,*) "len_skyl, n_msh_pts*n_modes, len_skyl/(n_msh_pts*n_modes) = ",
         !  *   len_skyl, n_msh_pts*n_modes, dble(len_skyl)/dble(n_msh_pts*n_modes)

         write(26,*)
         do i=1,n_modes
            write(26,"(i4,2(g22.14),g18.10)") i, v_evals_beta(i)
         enddo
         write(26,*)
         write(26,*) "n_core = ", n_core
         write(26,*) "eps_eff = ", (eps_eff(i),i=1,n_elt_mats)
         write(26,*) "v_refindex_n = ", (v_refindex_n(i),i=1,n_elt_mats)
         write(26,*)
         !write(26,*) "conjugate pair problem", pair_warning, "times"
         write(26,*)
         !write(26,*) "mesh_file = ", mesh_file
         !write(26,*) "gmsh_file = ", gmsh_file
         !write(26,*) "log_file  = ", log_file
         close(26)

      endif

      write(ui_out,*) "-----------------------------------------------"
      write(ui_out,*)

   end subroutine




   subroutine rescale_and_sort_eigensolutions(n_modes, shift_ksqr, v_evals_beta, v_eig_index)

      integer(8), intent(in) :: n_modes
      complex(8), intent(in) :: shift_ksqr
      complex(8) :: v_evals_beta(:)
      integer(8), dimension(:), allocatable :: v_eig_index

      integer(8) i

      complex(8) z_beta

      !TODO: make a function. Turn beta^2 raw eig into actual beta
      do i=1,n_modes
         !  z_tmp0 = v_evals_beta(i)
         !  z_tmp = 1.0d0/z_tmp0+shift_ksqr
         !  z_beta = sqrt(z_tmp)

         z_beta = sqrt(1.0d0/v_evals_beta(i)+shift_ksqr )

         !  Mode classification - we want the forward propagating mode
         if (abs(imag(z_beta)/z_beta) .lt. 1.0d-8) then
            !  re(z_beta) > 0 for forward propagating mode
            if (dble(z_beta) .lt. 0) z_beta = -z_beta
         else
            !  im(z_beta) > 0 for forward decaying evanescent mode  !rarely relevant for us
            if (imag(z_beta) .lt. 0) z_beta = -z_beta
         endif

         v_evals_beta(i) = z_beta
      enddo



      !  order v_evals_beta by magnitudes and store in v_eig_index
      call z_indexx (n_modes, v_evals_beta, v_eig_index)
   end subroutine





end module calc_em_impl



<|MERGE_RESOLUTION|>--- conflicted
+++ resolved
@@ -188,17 +188,6 @@
       RETONERROR(errco)
 
 
-<<<<<<< HEAD
-      write(*,*) 'n_ddl_size', n_ddl
-      !  ----------------------------------------------------------------
-      !  convert from 1-based to 0-based
-      !  ----------------------------------------------------------------
-      !  The CSC indexing, i.e., ip_col_ptr, is 1-based
-      !  (but valpr.f will change the CSC indexing to 0-based indexing)
-      v_row_ind = v_row_ind - 1
-      v_col_ptr = v_col_ptr - 1
-=======
->>>>>>> ee2bc540
 
       i_base = 0
 
