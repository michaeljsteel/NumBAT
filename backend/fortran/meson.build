project(
  'NumBAT Fortran backend',
  ['fortran', 'c'],
  version: '2.1.1', # this has to match the version in nbversion.py
  meson_version: '>1.4.0',
)

#version_output = run_command(find_program('python3'), files('../nbversion.py'))
#project_version = version_output.stdout().strip()

ccomp = meson.get_compiler('c')
fcomp = meson.get_compiler('fortran')

#message('@0@'.format(ccomp.get_id()))
#message('@0@'.format(fcomp.get_id()))

message('C compiler:', ccomp.get_id())
message('F compiler:', fcomp.get_id())

message('host:', host_machine.system())

libs_extra = []

plat_pref = host_machine.system() + '_'

dir_usrlocal = get_option(plat_pref + 'dir_nb_usrlocal')
dir_usrlocal_lib = dir_usrlocal / 'lib'

dir_usrlocal_inc = dir_usrlocal / 'include'

if host_machine.system() == 'linux'
<<<<<<< HEAD
  use_mkl = false
  inc_nblocal = include_directories([dir_usrlocal_inc,])

  if use_mkl 
    dir_oneapi = get_option(plat_pref + 'dir_oneapi')
    dir_mkl = dir_oneapi / 'mkl/latest/lib'
    dep_blas = ccomp.find_library('mkl_rt', dirs: dir_mkl, header_include_directories: inc_nblocal)
  else
    dep_blas = dependency('blas', required: true)
  endif
=======

  if c_compiler.get_id() == 'gcc'
    # Get the compiler version as a version object
    gcc_version = c_compiler.version()

    # Define the minimum required version
    min_gcc_version = '13.0'

    # Compare the versions
    if gcc_version.version_compare('< ' + min_gcc_version)
      error(
        'GCC version '
        + gcc_version.to_string()
        + ' is too old. NumBAT requires a minimum version of '
        + min_gcc_version
        + '.',
      )
  endif

  dir_oneapi = get_option(plat_pref + 'dir_oneapi')
  dir_mkl = dir_oneapi / 'mkl/latest/lib'

  inc_nblocal = include_directories(
    [
      dir_usrlocal_inc,
    ],
  )
  lib_blas = ccomp.find_library('mkl_rt', dirs: dir_mkl, header_include_directories: inc_nblocal)
>>>>>>> 04fd2f7a

elif host_machine.system() == 'darwin'
  inc_nblocal = include_directories([dir_usrlocal_inc])
  dep_blas = [
    ccomp.find_library('lapack', dirs: '/opt/local/lib/lapack'),
    ccomp.find_library('blas', dirs: '/opt/local/lib/lapack'),
  ]

else
  # Windows

  dir_oneapi = get_option(plat_pref + 'dir_oneapi')
  dir_mkl = dir_oneapi / 'mkl/latest/lib'
  inc_nblocal = include_directories([dir_usrlocal_inc])
<<<<<<< HEAD
  dep_blas = ccomp.find_library('mkl_rt', dirs: dir_mkl,
  header_include_directories:inc_nblocal)
=======
  lib_blas = ccomp.find_library('mkl_rt', dirs: dir_mkl, header_include_directories: inc_nblocal)
>>>>>>> 04fd2f7a
endif

if ccomp.get_id() == 'intel-llvm'
  lib_oneapi = ccomp.find_library('ifport', dirs: dir_mkl)
  libs_extra = [lib_oneapi]
endif

lib_arpack = ccomp.find_library('arpack', dirs: dir_usrlocal_lib)
lib_umfpack = ccomp.find_library('umfpack', dirs: dir_usrlocal_lib)

# enforce implicit none
if host_machine.system() == 'windows'
  add_global_arguments(
    ['/warn:declarations'],
    language: 'fortran',
  )
  add_global_arguments(
    ['/warn:no-format', '/warn:no-misleading-indentation'],
    language: 'c',
  )

elif ccomp.get_id() == 'intel-llvm'
  # intel on linux
  add_global_arguments(
    ['-implicitnone'],
    language: 'fortran',
  )
  add_global_arguments(
    ['-Wno-format', '-Wno-misleading-indentation'],
    language: 'c',
  ) # numpy f2py has bad format strings that do no harm

else
  # gcc on linux and mac
  #add_global_arguments(['-fimplicit-none', '-std=f2023', '-fall-intrinsics'], language: 'fortran',)
  add_global_arguments(
    ['-fimplicit-none'],
    language: 'fortran',
  )
  add_global_arguments(
    ['-Wno-format'],
    language: 'c',
  ) # numpy f2py has bad format strings that do no harm
endif

if host_machine.system() == 'windows'
  add_global_arguments(
    ['-fpp'],
    language: 'fortran',
  )
  add_global_arguments(
    ['-D UPPERCASE_FORTRAN', '-D NO_APPEND_FORTRAN', '-D __INTEL_COMPILER'],
    language: 'c',
  )
  add_global_arguments(['-D __INTEL_COMPILER'], language: 'cpp')
else
  add_global_arguments(
    ['-cpp'],
    language: 'fortran',
  )
endif

add_global_arguments(
  [
    '-DZLONG',
  ],
  language: 'c',
)

comp_f2py = find_program('f2py')

subdir('sswrap')
subdir('src')

pymod = import('python')
py_installation = pymod.find_installation()
#py_exe = find_program('python', py_installation.path() / 'bin')
py_exe = py_installation.full_path()
dep_py = py_installation.dependency()

# F2PY details
r = run_command(py_exe, '-c', 'import numpy; print(numpy.get_include())', check: true)
dir_numpy = r.stdout().strip()
r = run_command(
  py_exe,
  '-c', 'import numpy.f2py; print(numpy.f2py.get_include())',
  check: true,
)
dir_f2py = r.stdout().strip()
src_f2py_fortobj = dir_f2py / 'fortranobject.c'

incs_f2py = include_directories([dir_numpy, dir_f2py])

message([dir_numpy, dir_f2py])

incs = [inc_nblocal, incs_f2py]

srcs = [
  src_f2py_fortobj,
  nb_pyf,
  nb_fortmodc,
  nb_pyinterface_fsrcs,
  nb_module_fsrcs,
  nb_impl_fsrcs,
  src_sswrap,
]

nblib = shared_module(
  'nb_fortran',
  srcs,
  include_directories: incs,
  name_prefix: '',
  override_options: ['b_lundef=false'],
<<<<<<< HEAD
  dependencies: [lib_arpack, lib_umfpack, dep_blas, libs_extra, dep_py],
=======
  dependencies: [lib_arpack, lib_umfpack, lib_blas, libs_extra, dep_py],
)le(
  'nb_fortran',
  srcs,
  include_directories: incs,
  name_prefix: '',
  override_options: ['b_lundef=false'],
  dependencies: [lib_arpack, lib_umfpack, lib_blas, libs_extra, dep_py],
>>>>>>> 04fd2f7a
)<|MERGE_RESOLUTION|>--- conflicted
+++ resolved
@@ -29,18 +29,6 @@
 dir_usrlocal_inc = dir_usrlocal / 'include'
 
 if host_machine.system() == 'linux'
-<<<<<<< HEAD
-  use_mkl = false
-  inc_nblocal = include_directories([dir_usrlocal_inc,])
-
-  if use_mkl 
-    dir_oneapi = get_option(plat_pref + 'dir_oneapi')
-    dir_mkl = dir_oneapi / 'mkl/latest/lib'
-    dep_blas = ccomp.find_library('mkl_rt', dirs: dir_mkl, header_include_directories: inc_nblocal)
-  else
-    dep_blas = dependency('blas', required: true)
-  endif
-=======
 
   if c_compiler.get_id() == 'gcc'
     # Get the compiler version as a version object
@@ -58,18 +46,19 @@
         + min_gcc_version
         + '.',
       )
+    endif
   endif
 
-  dir_oneapi = get_option(plat_pref + 'dir_oneapi')
-  dir_mkl = dir_oneapi / 'mkl/latest/lib'
+  use_mkl = false
+  inc_nblocal = include_directories([dir_usrlocal_inc,])
 
-  inc_nblocal = include_directories(
-    [
-      dir_usrlocal_inc,
-    ],
-  )
-  lib_blas = ccomp.find_library('mkl_rt', dirs: dir_mkl, header_include_directories: inc_nblocal)
->>>>>>> 04fd2f7a
+  if use_mkl
+    dir_oneapi = get_option(plat_pref + 'dir_oneapi')
+    dir_mkl = dir_oneapi / 'mkl/latest/lib'
+    dep_blas = ccomp.find_library('mkl_rt', dirs: dir_mkl, header_include_directories: inc_nblocal)
+  else
+    dep_blas = dependency('blas', required: true)
+  endif
 
 elif host_machine.system() == 'darwin'
   inc_nblocal = include_directories([dir_usrlocal_inc])
@@ -84,12 +73,7 @@
   dir_oneapi = get_option(plat_pref + 'dir_oneapi')
   dir_mkl = dir_oneapi / 'mkl/latest/lib'
   inc_nblocal = include_directories([dir_usrlocal_inc])
-<<<<<<< HEAD
-  dep_blas = ccomp.find_library('mkl_rt', dirs: dir_mkl,
-  header_include_directories:inc_nblocal)
-=======
   lib_blas = ccomp.find_library('mkl_rt', dirs: dir_mkl, header_include_directories: inc_nblocal)
->>>>>>> 04fd2f7a
 endif
 
 if ccomp.get_id() == 'intel-llvm'
@@ -203,16 +187,5 @@
   include_directories: incs,
   name_prefix: '',
   override_options: ['b_lundef=false'],
-<<<<<<< HEAD
   dependencies: [lib_arpack, lib_umfpack, dep_blas, libs_extra, dep_py],
-=======
-  dependencies: [lib_arpack, lib_umfpack, lib_blas, libs_extra, dep_py],
-)le(
-  'nb_fortran',
-  srcs,
-  include_directories: incs,
-  name_prefix: '',
-  override_options: ['b_lundef=false'],
-  dependencies: [lib_arpack, lib_umfpack, lib_blas, libs_extra, dep_py],
->>>>>>> 04fd2f7a
 )