"""
    mode_calcs.py is a subroutine of NumBAT that contains methods to
    calculate the EM and Acoustic modes of a structure.

    Copyright (C) 2016  Bjorn Sturmberg, Kokou Dossou
"""

import numpy as np
import matplotlib
matplotlib.use('pdf')
import matplotlib.pyplot as plt
import matplotlib.gridspec as gridspec
from mpl_toolkits.axes_grid1 import make_axes_locatable

# import materials
# import objects
# import mode_calcs
# import plotting
from fortran import NumBAT


def gain_and_qs(sim_EM_wguide, sim_AC_wguide, q_acoustic,
                EM_ival1=0, EM_ival2=0, AC_ival=0):
    """ Calculate interaction integrals and SBS gain.

    Calc Qs of a range of selected modes
    Pass in the q_acoustic as this is beta of AC modes

    By default considers the interactions between all modes,
    can also specify specific modes.

    """

### Notes about internals of fortran integration
# Calc overlap of basis functions (and PE tensor and epsilon)
# Then use this multiple times for calc of each mode field values

# phi is values of Lagrange polynomials (1-6) at that node.
# grad is value of gradient of Lagrange polynomials (1-6) at that node.


    if EM_ival1 == 'All':
        EM_ival1_fortran = -1
        # P1 = sim_EM_wguide.EM_mode_overlap
    else:
        EM_ival1_fortran = EM_ival1+1  # convert back to fortran indexing
        # P1 = np.zeros(num_modes_EM, dtype=complex)
        # P1[EM_ival1] = sim_EM_wguide.EM_mode_overlap[EM_ival1]

    if EM_ival2 == 'All':
        EM_ival2_fortran = -1
        # P2 = sim_EM_wguide.EM_mode_overlap
    else:
        EM_ival2_fortran = EM_ival2+1  # convert back to fortran indexing
        # P2 = np.zeros(num_modes_EM, dtype=complex)
        # P2[EM_ival2] = sim_EM_wguide.EM_mode_overlap[EM_ival2]

    if AC_ival == 'All':
        AC_ival_fortran = -1
        # Note: sim_AC_wguide.Omega_AC if the acoustic angular freq in units of Hz
        AC_freq_Omega = sim_AC_wguide.Omega_AC
        # P3 = sim_AC_wguide.AC_mode_overlap
    else:
        AC_freq_Omega = sim_AC_wguide.Omega_AC[AC_ival]
        AC_ival_fortran = AC_ival+1  # convert back to fortran indexing
        # P3 = np.zeros(num_modes_AC, dtype=complex)
        # P3[AC_ival] = sim_AC_wguide.AC_mode_overlap[AC_ival]

    Fortran_debug = 0
    ncomps = 3
    nnodes = 6
    num_modes_EM = sim_EM_wguide.num_modes
    num_modes_AC = sim_AC_wguide.num_modes
    n_msh_el_AC = sim_AC_wguide.n_msh_el
    trimmed_EM_field = np.zeros((ncomps,nnodes,num_modes_EM,n_msh_el_AC), dtype=complex)
    for el in range(n_msh_el_AC):
        new_el = sim_AC_wguide.el_convert_tbl[el]
        for ival in range(num_modes_EM):
            for n in range(nnodes):
                for x in range(ncomps):
                    trimmed_EM_field[x,n,ival,el] = sim_EM_wguide.sol1[x,n,ival,new_el]
    # sim_EM_wguide.sol1 = trimmed_EM_field
    # sim_EM_wguide.n_msh_el = sim_AC_wguide.n_msh_el
    # sim_EM_wguide.n_msh_pts = sim_AC_wguide.n_msh_pts
    # sim_EM_wguide.type_el = sim_AC_wguide.type_el
    # sim_EM_wguide.table_nod = sim_AC_wguide.table_nod
    # sim_EM_wguide.x_arr = sim_AC_wguide.x_arr
    # plotting.plt_mode_fields(sim_EM_wguide, EM_AC='EM', add_name='trim')

    relevant_eps_effs =[]
    for el_typ in range(sim_EM_wguide.structure.nb_typ_el):
        if el_typ+1 in sim_AC_wguide.structure.typ_el_AC:
            relevant_eps_effs.append(sim_EM_wguide.n_effs[el_typ]**2)

    # sim_AC_wguide.AC_mode_overlap[0] = sim_AC_wguide.AC_mode_overlap[0]*2.0541115841
    # sim_AC_wguide.AC_mode_overlap[1] = sim_AC_wguide.AC_mode_overlap[1]*1.62055717426
    # sim_AC_wguide.AC_mode_overlap[2] = sim_AC_wguide.AC_mode_overlap[2]*1.97449348579
    # sim_AC_wguide.AC_mode_overlap[3] = sim_AC_wguide.AC_mode_overlap[3]*1.7819220338
    # sim_AC_wguide.AC_mode_overlap[4] = sim_AC_wguide.AC_mode_overlap[4]*1.05417483114
    # sim_AC_wguide.AC_mode_overlap[5] = sim_AC_wguide.AC_mode_overlap[5]*1.59968666271
    # sim_AC_wguide.AC_mode_overlap[6] = sim_AC_wguide.AC_mode_overlap[6]*1.06616883215
    # sim_AC_wguide.AC_mode_overlap[7] = sim_AC_wguide.AC_mode_overlap[7]*0.917209648528
    # sim_AC_wguide.AC_mode_overlap[8] = sim_AC_wguide.AC_mode_overlap[8]*1.01503248635

    # q_acoustic = -q_acoustic
    
### Calc alpha (loss) Eq. 45
    try:
        if sim_EM_wguide.structure.inc_shape == 'rectangular':
            alpha, basis_overlap_alpha = NumBAT.ac_alpha_int_v2(sim_AC_wguide.num_modes,
                sim_AC_wguide.n_msh_el, sim_AC_wguide.n_msh_pts, nnodes,
                sim_AC_wguide.table_nod, sim_AC_wguide.type_el, sim_AC_wguide.x_arr,
                sim_AC_wguide.structure.nb_typ_el_AC, sim_AC_wguide.structure.eta_tensor,
                q_acoustic, sim_AC_wguide.Omega_AC, sim_AC_wguide.sol1,
                sim_AC_wguide.AC_mode_overlap)
        elif sim_EM_wguide.structure.inc_shape == 'circular':
            alpha, basis_overlap_alpha = NumBAT.ac_alpha_int(sim_AC_wguide.num_modes,
                sim_AC_wguide.n_msh_el, sim_AC_wguide.n_msh_pts, nnodes,
                sim_AC_wguide.table_nod, sim_AC_wguide.type_el, sim_AC_wguide.x_arr,
                sim_AC_wguide.structure.nb_typ_el_AC, sim_AC_wguide.structure.eta_tensor,
                q_acoustic, sim_AC_wguide.Omega_AC, sim_AC_wguide.sol1,
                sim_AC_wguide.AC_mode_overlap, Fortran_debug)
    except KeyboardInterrupt:
        print "\n\n Routine ac_alpha_int interrupted by keyboard.\n\n"
    alpha = np.real(alpha)

    # alpha[0] = alpha[0]/2.0541115841
    # alpha[1] = alpha[1]/1.62055717426
    # alpha[2] = alpha[2]/1.97449348579
    # alpha[3] = alpha[3]/1.7819220338
    # alpha[4] = alpha[4]/1.05417483114
    # alpha[5] = alpha[5]/1.59968666271
    # alpha[6] = alpha[6]/1.06616883215
    # alpha[7] = alpha[7]/0.917209648528
    # alpha[8] = alpha[8]/1.01503248635

<<<<<<< HEAD

=======
>>>>>>> 88d54d43
### Calc Q_photoelastic Eq. 33
    try:
        #TODO: removes basis_overlaps
        if sim_EM_wguide.structure.inc_shape == 'rectangular':
            Q_PE, basis_overlap_PE, field_overlap_PE = NumBAT.photoelastic_int_v2(
                sim_EM_wguide.num_modes, sim_AC_wguide.num_modes, EM_ival1_fortran,
                EM_ival2_fortran, AC_ival_fortran, sim_AC_wguide.n_msh_el,
                sim_AC_wguide.n_msh_pts, nnodes,
                sim_AC_wguide.table_nod, sim_AC_wguide.type_el, sim_AC_wguide.x_arr,
                sim_AC_wguide.structure.nb_typ_el_AC, sim_AC_wguide.structure.p_tensor,
                q_acoustic, trimmed_EM_field, sim_AC_wguide.sol1,
                relevant_eps_effs, sim_EM_wguide.Eig_value, Fortran_debug)
        elif sim_EM_wguide.structure.inc_shape == 'circular':
            Q_PE, basis_overlap_PE = NumBAT.photoelastic_int(
                sim_EM_wguide.num_modes, sim_AC_wguide.num_modes, EM_ival1_fortran,
                EM_ival2_fortran, AC_ival_fortran, sim_AC_wguide.n_msh_el,
                sim_AC_wguide.n_msh_pts, nnodes,
                sim_AC_wguide.table_nod, sim_AC_wguide.type_el, sim_AC_wguide.x_arr,
                sim_AC_wguide.structure.nb_typ_el_AC, sim_AC_wguide.structure.p_tensor,
                q_acoustic, trimmed_EM_field, sim_AC_wguide.sol1,
                relevant_eps_effs, sim_EM_wguide.Eig_value, Fortran_debug)
    except KeyboardInterrupt:
        print "\n\n Routine photoelastic_int interrupted by keyboard.\n\n"
<<<<<<< HEAD

    # AC_ival_check = 3
    # Q_check, basis_overlap_check = NumBAT.photoelastic_int_check(
    #                 sim_AC_wguide.num_modes, AC_ival_check, sim_AC_wguide.n_msh_el,
    #                 sim_AC_wguide.n_msh_pts, nnodes,
    #                 sim_AC_wguide.table_nod, sim_AC_wguide.type_el, sim_AC_wguide.x_arr,
    #                 sim_AC_wguide.sol1,q_acoustic,Fortran_debug)
    # print Q_check
=======
>>>>>>> 88d54d43

    # print Q_PE[0,0,2]
    # print Q_PE2[0,0,2]
    # Q_PE=0
    Q_MB = 0.0 # Haven't implemented Moving Boundary integral (but nor did Rakich)
    Q = Q_PE + Q_MB
    # Note: sim_EM_wguide.omega_EM is the optical angular freq in units of Hz
    gain = 2*sim_EM_wguide.omega_EM*AC_freq_Omega*np.real(Q*np.conj(Q))
    normal_fact = np.zeros((num_modes_EM, num_modes_EM, num_modes_AC), dtype=complex)
    for i in range(num_modes_EM):
        P1 = sim_EM_wguide.EM_mode_overlap[i]
        for j in range(num_modes_EM):
            P2 = sim_EM_wguide.EM_mode_overlap[j]
            for k in range(num_modes_AC):
                P3 = sim_AC_wguide.AC_mode_overlap[k]
                normal_fact[i, j, k] = P1*P2*P3
    SBS_gain = np.real(gain/normal_fact)

    return SBS_gain, Q_PE, Q_MB, alpha
















# ### Calc Q_moving_boundary Eq. 41
# from collections import Counter

# eps_0 = 8.854187817e-12

# n_msh_el = sim_EM_wguide.n_msh_el
# type_el = sim_EM_wguide.type_el
# table_nod = sim_EM_wguide.table_nod
# n_msh_pts = sim_EM_wguide.n_msh_pts
# x_arr = sim_EM_wguide.x_arr

# ### Find nodes that are in elements of various types
# ### and find elements that have multiple nodes of various types
# ### ie. are not single vertices on an interface.
# node_array = -1*np.ones(n_msh_pts)
# interface_nodes = []
# edge_el_list = []
# for el in range(n_msh_el):
#     el_type = type_el[el]
#     for i in range(6):
#         node = table_nod[i][el]
#         # Check if first time seen this node
#         if node_array[node - 1] == -1: # adjust to python indexing
#             node_array[node - 1] = el_type
#         else:
#             if node_array[node - 1] != el_type:
#                 interface_nodes.append(node)
#                 ## line below is redundant because elements sorted by type w type 1 first
#                 # if el_type is not bkg_el_type:
#                 edge_el_list.append(el)
# interface_nodes = list(set(interface_nodes))
# edge_els_multi_nodes = [k for (k,v) in Counter(edge_el_list).iteritems() if v > 1]

# Q_MB = 0
# eps_list = [sim_EM_wguide.structure.bkg_material.n(sim_EM_wguide.wl_nm), sim_EM_wguide.structure.inc_a_material.n(sim_EM_wguide.wl_nm), sim_EM_wguide.structure.inc_b_material.n(sim_EM_wguide.wl_nm), sim_EM_wguide.structure.slab_a_material.n(sim_EM_wguide.wl_nm), sim_EM_wguide.structure.slab_a_bkg_material.n(sim_EM_wguide.wl_nm), sim_EM_wguide.structure.slab_b_material.n(sim_EM_wguide.wl_nm),sim_EM_wguide.structure.slab_b_bkg_material.n(sim_EM_wguide.wl_nm), sim_EM_wguide.structure.coating_material.n(sim_EM_wguide.wl_nm)]
# # Line below may be overkill?
# if sim_EM_wguide.structure.loss is False:
#     eps_list = np.real(eps_list)

# test_orient = [1,-1]
# test1 = [0,0]
# test2 = [0,0]
# test3 = [0,0]
# # for el in edge_els_multi_nodes:
# for el in [edge_els_multi_nodes[0]]:
#     # These are all possible edge line segments.
#     for [n0,n1] in [[0,3],[3,1],[1,4],[4,2],[2,5],[5,0]]:
#         node0 = table_nod[n0][el]
#         node1 = table_nod[n1][el]
#         if node0 in interface_nodes and node1 in interface_nodes:
#             # coordinates of line seg. nodes
#             x1 = x_arr[0,table_nod[n0][el] - 1]
#             y1 = x_arr[1,table_nod[n0][el] - 1]
#             x2 = x_arr[0,table_nod[n1][el] - 1]
#             y2 = x_arr[1,table_nod[n1][el] - 1]
#             # coordinates of non-vertex nodes, used to test orientation
#             xt1 = x_arr[0,table_nod[3][el] - 1]
#             yt1 = x_arr[1,table_nod[3][el] - 1]
#             t1 = np.array([xt1,yt1])
#             xt2 = x_arr[0,table_nod[4][el] - 1]
#             yt2 = x_arr[1,table_nod[4][el] - 1]
#             t2 = np.array([xt2,yt2])
#             xt3 = x_arr[0,table_nod[5][el] - 1]
#             yt3 = x_arr[1,table_nod[5][el] - 1]
#             t3 = np.array([xt3,yt3])
#             for i in [0, 1]:
#                 t = test_orient[i]
#                 normal_vec = [t*(y2-y1), -1*t*(x2-x1)]
#                 # start half way along line seg. out along n vector
#                 test_point = np.array([x1+(x2-x1+normal_vec[0])/2.,
#                               y1+(y2-y1+normal_vec[1])/2.])
#                 test1[i] = np.linalg.norm(test_point-t1)
#                 test2[i] = np.linalg.norm(test_point-t2)
#                 test3[i] = np.linalg.norm(test_point-t3)
#             orient = 0
#             if test1[0] < test1[1]:
#                 orient += 1
#             elif test1[0] > test1[1]:
#                 orient -= 1
#             if test2[0] < test2[1]:
#                 orient += 1
#             elif test2[0] > test2[1]:
#                 orient -= 1
#             if test3[0] < test3[1]:
#                 orient += 1
#             elif test3[0] > test3[1]:
#                 orient -= 1
#             if orient > 0:
#                 normal_vec = [-1*(y2-y1), (x2-x1)]
#             elif orient < 0:
#                 normal_vec = [(y2-y1), -1*(x2-x1)]
#             else:
#                 raise Warning, \
#                 'Cannot find orientation of normal vector'
#             n_vec_norm = normal_vec/np.linalg.norm(normal_vec)

#             # Find el on other side of interface and its epsilon
#             all_el_w_node0 = np.where(table_nod[:] == node0)
#             all_el_w_node1 = np.where(table_nod[:] == node1)
#             all_el_w_node0 = [list(set(all_el_w_node0[0])), list(set(all_el_w_node0[1]))]
#             all_el_w_node1 = [list(set(all_el_w_node1[0])), list(set(all_el_w_node1[1]))]
#             all_el_w_node0 = [item for sublist in all_el_w_node0 for item in sublist]
#             all_el_w_node1 = [item for sublist in all_el_w_node1 for item in sublist]
#             all_el_w_node0 = [list(set(all_el_w_node0))][0]
#             all_el_w_node1 = [list(set(all_el_w_node1))][0]
#             all_el_w_nodes = all_el_w_node0 + all_el_w_node1
#             all_el_w_node0_and_node1 = [k for (k,v) in Counter(all_el_w_nodes).iteritems() if v > 1]
#             all_el_w_node0_and_node1.remove(el)
#             out_side_el = all_el_w_node0_and_node1[0]
#             # Now finally find actual epsilons
#             type_el_a = type_el[el]
#             type_el_b = type_el[out_side_el]
#             eps_a = eps_list[type_el_a-1] # adjust for fortran indexing
#             eps_b = eps_list[type_el_b-1] # adjust for fortran indexing

#             ### Calc integrand on line segment
#             dr = np.array([x2-x1, y2-y1, 0.0])
#             for n in [n0, n1]:
#                 # E-fields
#                 e1_x = sim_EM_wguide.sol1[0,n,EM_ival1,el]
#                 e1_y = sim_EM_wguide.sol1[1,n,EM_ival1,el]
#                 e1_z = sim_EM_wguide.sol1[2,n,EM_ival1,el]
#                 e2_x = sim_EM_wguide.sol1[0,n,EM_ival2,el]
#                 e2_y = sim_EM_wguide.sol1[1,n,EM_ival2,el]
#                 e2_z = sim_EM_wguide.sol1[2,n,EM_ival2,el]
#                 # Displacement fields
#                 u = sim_EM_wguide.sol1 #ToDo: replace with actual u field
#                 u_x = u[0,n,AC_ival,el]
#                 u_y = u[1,n,AC_ival,el]
#                 u_z = u[2,n,AC_ival,el]

#                 u_n = u_x*n_vec_norm[0] + u_y*n_vec_norm[1]
#                 # n_vec_norm[2] = 0 # z-comp!
#                 # n_cross_e1 = np.array([n_vec_norm[1]*e1_z - n_vec_norm[2]*e1_y],
#                 #     [-n_vec_norm[0]*e1_z + n_vec_norm[2]*e1_x],
#                 #     [n_vec_norm[0]*e1_y - n_vec_norm[1]*e1_x])
#                 n_cross_e1 = np.array([[n_vec_norm[1]*e1_z],
#                     [-n_vec_norm[0]*e1_z],
#                     [n_vec_norm[0]*e1_y - n_vec_norm[1]*e1_x]])
#                 n_cross_e2 = np.array([[n_vec_norm[1]*e2_z],
#                     [-n_vec_norm[0]*e2_z],
#                     [n_vec_norm[0]*e2_y - n_vec_norm[1]*e2_x]])
#                 inter_term1 = (eps_a - eps_b)*eps_0*np.conj(n_cross_e1)*n_cross_e2
#                 # ToDo: what is d field?
#                 n_cross_d_1 = n_cross_e1
#                 n_cross_d_2 = n_cross_e2
#                 inter_term2 = (1./eps_a - 1./eps_b)*(1./eps_0)*np.conj(n_cross_d_1)*n_cross_d_2
#                 integrand = u_n*(inter_term1 - inter_term2)
#                 Q_MB += integrand/2.0
#                 print Q_MB



# # # Test overlap
# # nel = sim_EM_wguide.n_msh_el
# # type_el = sim_EM_wguide.type_el
# # table_nod = sim_EM_wguide.table_nod
# # x_arr = sim_EM_wguide.x_arr
# # nnodes = 6
# # xel = np.zeros((2,nnodes))
# # nod_el_p = np.zeros(nnodes)
# # xx = [0,0]
# # nquad = 16
# # [wq, xq, yq] = integration.quad_triangle(nquad)


#### Categorise modes by their symmetries #############################################
def symmetries(sim_wguide, n_points=10):
    """ Plot EM mode fields.

        Args:
            sim_wguide : A :Struct: instance that has had calc_modes calculated

        Keyword Args:
            n_points  (int): The number of points across unitcell to \
                interpolate the field onto.
    """

    mode_fields = sim_wguide.sol1

    # field mapping
    x_tmp = []
    y_tmp = []
    for i in np.arange(sim_wguide.n_msh_pts):
        x_tmp.append(sim_wguide.x_arr[0,i])
        y_tmp.append(sim_wguide.x_arr[1,i])
    x_min = np.min(x_tmp); x_max=np.max(x_tmp)
    y_min = np.min(y_tmp); y_max=np.max(y_tmp)
    area = abs((x_max-x_min)*(y_max-y_min))
    n_pts_x = int(n_points*abs(x_max-x_min)/np.sqrt(area))
    n_pts_y = int(n_points*abs(y_max-y_min)/np.sqrt(area))
    v_x=np.zeros(n_pts_x*n_pts_y)
    v_y=np.zeros(n_pts_x*n_pts_y)
    i=0
    for x in np.linspace(x_min,x_max,n_pts_x):
        for y in np.linspace(y_min,y_max,n_pts_y):
            v_x[i] = x
            v_y[i] = y
            i+=1
    v_x = np.array(v_x)
    v_y = np.array(v_y)

    # unrolling data for the interpolators
    table_nod = sim_wguide.table_nod.T
    x_arr = sim_wguide.x_arr.T

    sym_list = []

    for ival in range(len(sim_wguide.Eig_value)):
        # dense triangulation with multiple points
        v_x6p = np.zeros(6*sim_wguide.n_msh_el)
        v_y6p = np.zeros(6*sim_wguide.n_msh_el)
        v_Ex6p = np.zeros(6*sim_wguide.n_msh_el, dtype=np.complex128)
        v_Ey6p = np.zeros(6*sim_wguide.n_msh_el, dtype=np.complex128)
        # v_Ez6p = np.zeros(6*sim_wguide.n_msh_el, dtype=np.complex128)
        v_triang6p = []

        i = 0
        for i_el in np.arange(sim_wguide.n_msh_el):

            # triangles
            idx = np.arange(6*i_el, 6*(i_el+1))
            triangles = [[idx[0], idx[3], idx[5]],
                         [idx[1], idx[4], idx[3]],
                         [idx[2], idx[5], idx[4]],
                         [idx[3], idx[4], idx[5]]]
            v_triang6p.extend(triangles)

            for i_node in np.arange(6):
                # index for the coordinates
                i_ex = table_nod[i_el, i_node]-1
                # values
                v_x6p[i] = x_arr[i_ex, 0]
                v_y6p[i] = x_arr[i_ex, 1]
                v_Ex6p[i] = mode_fields[0,i_node,ival,i_el]
                v_Ey6p[i] = mode_fields[1,i_node,ival,i_el]
                # v_Ez6p[i] = mode_fields[2,i_node,ival,i_el]
                i += 1

        # dense triangulation with unique points
        v_triang1p = []
        for i_el in np.arange(sim_wguide.n_msh_el):
            # triangles
            triangles = [[table_nod[i_el,0]-1,table_nod[i_el,3]-1,table_nod[i_el,5]-1],
                         [table_nod[i_el,1]-1,table_nod[i_el,4]-1,table_nod[i_el,3]-1],
                         [table_nod[i_el,2]-1,table_nod[i_el,5]-1,table_nod[i_el,4]-1],
                         [table_nod[i_el,3]-1,table_nod[i_el,4]-1,table_nod[i_el,5]-1]]
            v_triang1p.extend(triangles)

        # triangulations
        triang6p = matplotlib.tri.Triangulation(v_x6p,v_y6p,v_triang6p)
        triang1p = matplotlib.tri.Triangulation(x_arr[:,0],x_arr[:,1],v_triang1p)

        # building interpolators: triang1p for the finder, triang6p for the values
        finder = matplotlib.tri.TrapezoidMapTriFinder(triang1p)
        ReEx = matplotlib.tri.LinearTriInterpolator(triang6p,v_Ex6p.real,trifinder=finder)
        ImEx = matplotlib.tri.LinearTriInterpolator(triang6p,v_Ex6p.imag,trifinder=finder)
        ReEy = matplotlib.tri.LinearTriInterpolator(triang6p,v_Ey6p.real,trifinder=finder)
        ImEy = matplotlib.tri.LinearTriInterpolator(triang6p,v_Ey6p.imag,trifinder=finder)
        # ReEz = matplotlib.tri.LinearTriInterpolator(triang6p,v_Ez6p.real,trifinder=finder)
        # ImEz = matplotlib.tri.LinearTriInterpolator(triang6p,v_Ez6p.imag,trifinder=finder)

        ### plotting
        # interpolated fields
        m_ReEx = ReEx(v_x,v_y).reshape(n_pts_x,n_pts_y)
        m_ReEy = ReEy(v_x,v_y).reshape(n_pts_x,n_pts_y)
        # m_ReEz = ReEz(v_x,v_y).reshape(n_pts_x,n_pts_y)
        m_ImEx = ImEx(v_x,v_y).reshape(n_pts_x,n_pts_y)
        m_ImEy = ImEy(v_x,v_y).reshape(n_pts_x,n_pts_y)
        # m_ImEz = ImEz(v_x,v_y).reshape(n_pts_x,n_pts_y)
        m_Ex = m_ReEx + 1j*m_ImEx
        m_Ey = m_ReEy + 1j*m_ImEy
        # m_Ez = m_ReEz + 1j*m_ImEz

        m_Ex_ymirror = np.zeros((n_pts_x,n_pts_y), dtype=np.complex128)
        m_Ex_xmirror = np.zeros((n_pts_x,n_pts_y), dtype=np.complex128)
        m_Ex_rotated = np.zeros((n_pts_x,n_pts_y), dtype=np.complex128)
        m_Ey_ymirror = np.zeros((n_pts_x,n_pts_y), dtype=np.complex128)
        m_Ey_xmirror = np.zeros((n_pts_x,n_pts_y), dtype=np.complex128)
        m_Ey_rotated = np.zeros((n_pts_x,n_pts_y), dtype=np.complex128)
        # m_Ez_ymirror = np.zeros((n_pts_x,n_pts_y), dtype=np.complex128)
        # m_Ez_xmirror = np.zeros((n_pts_x,n_pts_y), dtype=np.complex128)
        # m_Ez_rotated = np.zeros((n_pts_x,n_pts_y), dtype=np.complex128)
        Ex_sigma_y = 0
        Ey_sigma_y = 0
        # Ez_sigma_y = 0
        Ex_sigma_x = 0
        Ey_sigma_x = 0
        # Ez_sigma_x = 0
        Ex_C_2 = 0
        Ey_C_2 = 0
        # Ez_C_2 = 0
        # max_E = max(np.max(np.abs(m_Ex)), np.max(np.abs(m_Ey)), np.max(np.abs(m_Ez)))

        for ix in range(n_pts_x):
            for iy in range(n_pts_y):
                m_Ex_ymirror[ix,iy] = (m_Ex[ix,n_pts_y-iy-1])
                m_Ey_ymirror[ix,iy] = -1*(m_Ey[ix,n_pts_y-iy-1])
                # m_Ez_ymirror[ix,iy] = m_Ez[ix,n_pts_y-iy-1]
                m_Ex_xmirror[ix,iy] = -1*(m_Ex[n_pts_x-ix-1,iy])
                m_Ey_xmirror[ix,iy] = (m_Ey[n_pts_x-ix-1,iy])
                # m_Ez_xmirror[ix,iy] = m_Ez[n_pts_x-ix-1,iy]
                m_Ex_rotated[ix,iy] = -1*(m_Ex[n_pts_x-ix-1,n_pts_y-iy-1])
                m_Ey_rotated[ix,iy] = -1*(m_Ey[n_pts_x-ix-1,n_pts_y-iy-1])
                # m_Ez_rotated[ix,iy] = m_Ez[n_pts_x-ix-1,iy]
                # Ex_sigma_y += np.abs(m_Ex[ix,iy] - m_Ex_ymirror[ix,iy])/max_E
                # Ey_sigma_y += np.abs(m_Ey[ix,iy] - m_Ey_ymirror[ix,iy])/max_E
                # Ez_sigma_y += np.abs(m_Ez[ix,iy] - m_Ez_ymirror[ix,iy])/max_E
                # Ex_sigma_x += np.abs(m_Ex[ix,iy] - m_Ex_xmirror[ix,iy])/max_E
                # Ey_sigma_x += np.abs(m_Ey[ix,iy] - m_Ey_xmirror[ix,iy])/max_E
                # Ez_sigma_x += np.abs(m_Ez[ix,iy] - m_Ez_xmirror[ix,iy])/max_E
                # Ex_C_2 += np.abs(m_Ex[ix,iy] - m_Ex_rotated[ix,iy])/max_E
                # Ey_C_2 += np.abs(m_Ey[ix,iy] - m_Ey_rotated[ix,iy])/max_E
                # Ez_C_2 += np.abs(m_Ez[ix,iy] - m_Ez_rotated[ix,iy])/max_E

        Ex_sigma_y = np.sum(np.abs(m_Ex - m_Ex_ymirror))
        Ey_sigma_y = np.sum(np.abs(m_Ey - m_Ey_ymirror))
        # Ez_sigma_y = np.sum(np.abs(m_Ez - m_Ez_ymirror))
        Ex_sigma_x = np.sum(np.abs(m_Ex - m_Ex_xmirror))
        Ey_sigma_x = np.sum(np.abs(m_Ey - m_Ey_xmirror))
        # Ez_sigma_x = np.sum(np.abs(m_Ez - m_Ez_xmirror))
        Ex_C_2 = np.sum(np.abs(m_Ex - m_Ex_rotated))
        Ey_C_2 = np.sum(np.abs(m_Ey - m_Ey_rotated))
        # Ez_C_2 = np.sum(np.abs(m_Ez - m_Ez_rotated))
        # sigma_y = (Ex_sigma_y + Ey_sigma_y + Ez_sigma_y)/(n_pts_x*n_pts_y)
        # sigma_x = (Ex_sigma_x + Ey_sigma_x + Ez_sigma_x)/(n_pts_x*n_pts_y)
        # C_2 = (Ex_C_2 + Ey_C_2 + Ez_C_2)/(n_pts_x*n_pts_y)
        sigma_y = (Ex_sigma_y + Ey_sigma_y)/(n_pts_x*n_pts_y)
        sigma_x = (Ex_sigma_x + Ey_sigma_x)/(n_pts_x*n_pts_y)
        C_2 = (Ex_C_2 + Ey_C_2)/(n_pts_x*n_pts_y)

        if abs(C_2) > 0.2:
            C_2_print = -1
        else:
            C_2_print = 1
        if abs(sigma_y) > 0.1:
            sigma_y_print = -1
        else:
            sigma_y_print = 1
        if abs(sigma_x) > 0.1:
            sigma_x_print = -1
        else:
            sigma_x_print = 1
        # print '------'
        # print ival
        # print 'C_2', C_2_print
        # print 'C_2', C_2
        # print 'sigma_x', sigma_x_print
        # print 'sigma_x', sigma_x
        # print 'sigma_y', sigma_y_print
        # print 'sigma_y', sigma_y
        sym_list.append([C_2_print, sigma_y_print, sigma_x_print])

        # v_plots = [np.real(m_Ex_ymirror),np.real(m_Ey_ymirror),np.real(m_Ez_ymirror),
        #     np.imag(m_Ex_ymirror),np.imag(m_Ey_ymirror),np.imag(m_Ez_ymirror)]
        # # field plots
        # plt.clf()
        # plt.figure(figsize=(13,13))
        # for i_p,plot in enumerate(v_plots):
        #     ax = plt.subplot(3,3,i_p+1)
        #     im = plt.imshow(plot.T,cmap='inferno');
        #     # colorbar
        #     divider = make_axes_locatable(ax)
        #     cax = divider.append_axes("right", size="5%", pad=0.1)
        #     cbar = plt.colorbar(im, cax=cax)
        # plt.savefig('fields/field_%(i)i-ymirror.pdf' %
        #         {'i' : ival}, bbox_inches='tight')
        # plt.close()
        # v_plots = [np.real(m_Ex_xmirror),np.real(m_Ey_xmirror),np.real(m_Ez_xmirror),
        #     np.imag(m_Ex_xmirror),np.imag(m_Ey_xmirror),np.imag(m_Ez_xmirror)]
        # # field plots
        # plt.clf()
        # plt.figure(figsize=(13,13))
        # for i_p,plot in enumerate(v_plots):
        #     ax = plt.subplot(3,3,i_p+1)
        #     im = plt.imshow(plot.T,cmap='inferno');
        #     # colorbar
        #     divider = make_axes_locatable(ax)
        #     cax = divider.append_axes("right", size="5%", pad=0.1)
        #     cbar = plt.colorbar(im, cax=cax)
        # plt.savefig('fields/field_%(i)i-xmirror.pdf' %
        #         {'i' : ival}, bbox_inches='tight')
        # plt.close()
        # v_plots = [np.real(m_Ex_rotated),np.real(m_Ey_rotated),np.real(m_Ez_rotated),
        #     np.imag(m_Ex_rotated),np.imag(m_Ey_rotated),np.imag(m_Ez_rotated)]
        # # field plots
        # plt.clf()
        # plt.figure(figsize=(13,13))
        # for i_p,plot in enumerate(v_plots):
        #     ax = plt.subplot(3,3,i_p+1)
        #     im = plt.imshow(plot.T,cmap='inferno');
        #     # colorbar
        #     divider = make_axes_locatable(ax)
        #     cax = divider.append_axes("right", size="5%", pad=0.1)
        #     cbar = plt.colorbar(im, cax=cax)
        # plt.savefig('fields/field_%(i)i-rotated.pdf' %
        #         {'i' : ival}, bbox_inches='tight')
        # plt.close()
        # v_plots = [m_ReEx,m_ReEy,m_ReEz,
        #     m_ImEx,m_ImEy,m_ImEz]
        # # field plots
        # plt.clf()
        # plt.figure(figsize=(13,13))
        # for i_p,plot in enumerate(v_plots):
        #     ax = plt.subplot(3,3,i_p+1)
        #     im = plt.imshow(plot.T,cmap='inferno');
        #     # colorbar
        #     divider = make_axes_locatable(ax)
        #     cax = divider.append_axes("right", size="5%", pad=0.1)
        #     cbar = plt.colorbar(im, cax=cax)
        # plt.savefig('fields/field_%(i)i.pdf' %
        #         {'i' : ival}, bbox_inches='tight')
        # plt.close()

    return sym_list




def quad_triangle(nquad):
    """ Implementation of quad_triangle

                   Integration numerique
                   ---------------------
    Evalue les integrales elementaires des composantes convectives
    sur chaque triangle. on utilise ici la methode de hammer a
    seize points de gauss qui integre exactement des polynomes du
    huitieme degre.

    Google Translate:
    Evaluates integrals elementary convective components
    on each triangle. here we use the method of a hammer
    sixteen points of gauss that integrates exactly the polynomials
    eighth degree.

    Reference
    J. N. Lyness and D. Jespersen
    "Moderate Degree Symmetric Quadrature Rules for the Triangle"
    J. Inst. Math. Appl., 1975, 15(1), pp. 19-32
    "J. Inst. Math. Appl." is now Continued as "IMA J. Appl. Math."
    J. Inst. Math. Appl. = Journal of the Institute of Mathematics and its Applications
    IMA J. Appl. Math.   = IMA Journal of Applied Mathematics
    """

    if nquad is not 16:
        raise ValueError, 'integration.quad_triangle nquad must == 16.'
    wq = np.zeros(nquad)
    xq = np.zeros(nquad)
    yq = np.zeros(nquad)

    poidbar = 1.443156076777862e-1 / 2.0
    poid1   = 2.852749028018549e-1 / 6.0
    poid2   = 9.737549286959440e-2 / 6.0
    poid3   = 3.096521116041552e-1 / 6.0
    poid4   = 1.633818850466092e-1 / 12.0

    coorbar = 1.0 / 3.0

    coor1grp1 = 4.592925882927229e-1
    coor2grp1 = 8.141482341455413e-2
    coor1grp2 = 5.054722831703103e-2
    coor2grp2 = 8.989055433659379e-1
    coor1grp3 = 1.705693077517601e-1
    coor2grp3 = 6.588613844964797e-1
    coor1grp4 = 7.284923929554041e-1
    coor2grp4 = 2.63112829634638689e-1
    coor3grp4 = 8.394777409957211e-3

    i = 0
    xq[i] = coorbar
    yq[i] = coorbar
    wq[i] = poidbar
    i = 1
    xq[i] = coor1grp1
    yq[i] = coor1grp1
    wq[i] = poid1
    i = 2
    xq[i] = coor1grp1
    yq[i] = coor2grp1
    wq[i] = poid1
    i = 3
    xq[i] = coor2grp1
    yq[i] = coor1grp1
    wq[i] = poid1
    i = 4
    xq[i] = coor1grp2
    yq[i] = coor1grp2
    wq[i] = poid2
    i = 5
    xq[i] = coor1grp2
    yq[i] = coor2grp2
    wq[i] = poid2
    i = 6
    xq[i] = coor2grp2
    yq[i] = coor1grp2
    wq[i] = poid2
    i = 7
    xq[i] = coor1grp3
    yq[i] = coor1grp3
    wq[i] = poid3
    i = 8
    xq[i] = coor1grp3
    yq[i] = coor2grp3
    wq[i] = poid3
    i = 9
    xq[i] = coor2grp3
    yq[i] = coor1grp3
    wq[i] = poid3
    i = 10
    xq[i] = coor1grp4
    yq[i] = coor2grp4
    wq[i] = poid4
    i = 11
    xq[i] = coor2grp4
    yq[i] = coor1grp4
    wq[i] = poid4
    i = 12
    xq[i] = coor2grp4
    yq[i] = coor3grp4
    wq[i] = poid4
    i = 13
    xq[i] = coor3grp4
    yq[i] = coor2grp4
    wq[i] = poid4
    i = 14
    xq[i] = coor3grp4
    yq[i] = coor1grp4
    wq[i] = poid4
    i = 15
    xq[i] = coor1grp4
    yq[i] = coor3grp4
    wq[i] = poid4

    return [wq, xq, yq]<|MERGE_RESOLUTION|>--- conflicted
+++ resolved
@@ -134,10 +134,7 @@
     # alpha[7] = alpha[7]/0.917209648528
     # alpha[8] = alpha[8]/1.01503248635
 
-<<<<<<< HEAD
-
-=======
->>>>>>> 88d54d43
+
 ### Calc Q_photoelastic Eq. 33
     try:
         #TODO: removes basis_overlaps
@@ -161,17 +158,6 @@
                 relevant_eps_effs, sim_EM_wguide.Eig_value, Fortran_debug)
     except KeyboardInterrupt:
         print "\n\n Routine photoelastic_int interrupted by keyboard.\n\n"
-<<<<<<< HEAD
-
-    # AC_ival_check = 3
-    # Q_check, basis_overlap_check = NumBAT.photoelastic_int_check(
-    #                 sim_AC_wguide.num_modes, AC_ival_check, sim_AC_wguide.n_msh_el,
-    #                 sim_AC_wguide.n_msh_pts, nnodes,
-    #                 sim_AC_wguide.table_nod, sim_AC_wguide.type_el, sim_AC_wguide.x_arr,
-    #                 sim_AC_wguide.sol1,q_acoustic,Fortran_debug)
-    # print Q_check
-=======
->>>>>>> 88d54d43
 
     # print Q_PE[0,0,2]
     # print Q_PE2[0,0,2]
