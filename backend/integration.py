--- conflicted
+++ resolved
@@ -157,47 +157,6 @@
     except KeyboardInterrupt:
         print "\n\n Routine photoelastic_int interrupted by keyboard.\n\n"
 
-<<<<<<< HEAD
-    print Q_PE
-    # Q_PE = Q_PE/(sim_EM_wguide.structure.inc_a_x*1e-9*sim_EM_wguide.structure.inc_a_y*1e-9)
-    Q_MB = 0.0 # Haven't implemented Moving Boundary integral (but nor did Rakich)
-    Q = Q_PE + Q_MB
-
-    gain = 2*opt_freq*sim_AC_wguide.Eig_value[AC_ival]*np.real(Q*np.conj(Q))
-    P1 = sim_EM_wguide.EM_mode_overlap[EM_ival1]
-    P2 = sim_EM_wguide.EM_mode_overlap[EM_ival2]
-    P3 = sim_AC_wguide.AC_mode_overlap[AC_ival]
-    normal_fact = P1*P2*P3
-    print "EM mode 1 power internal (wg)", P1
-    print "AC mode power", P3
-    gain2 = np.real(gain/normal_fact)
-    alpha_2 = 1/98.70e-6
-    SBS_gain = gain2/alpha_2
-    # # SBS_gain = gain/alpha[2]
-    print "SBS_gain", SBS_gain
-    CW_gain = 310.25
-    # CW_gain = 2464.98
-    print "factor", CW_gain/SBS_gain
-    print "factor", np.sqrt(CW_gain/SBS_gain)
-
-    # import time
-    # start = time.time()
-    # P1 = NumBAT.em_mode_energy_int_v2(
-    #     sim_EM_wguide.k_0, sim_EM_wguide.num_modes, sim_EM_wguide.n_msh_el, sim_EM_wguide.n_msh_pts,
-    #     nnodes, sim_EM_wguide.table_nod,
-    #     sim_EM_wguide.x_arr, sim_EM_wguide.Eig_value, sim_EM_wguide.sol1)
-    # elapsed = (time.time() - start)
-    # print elapsed
-    # print "EM mode 1 power v2", P1[0]
-    # start = time.time()
-    # P11 = NumBAT.em_mode_energy_int(
-    #     sim_EM_wguide.k_0, sim_EM_wguide.num_modes, sim_EM_wguide.n_msh_el, sim_EM_wguide.n_msh_pts,
-    #     nnodes, sim_EM_wguide.table_nod,
-    #     sim_EM_wguide.x_arr, sim_EM_wguide.Eig_value, sim_EM_wguide.sol1)
-    # elapsed = (time.time() - start)
-    # print elapsed
-    # print "EM mode 1 power", P11[0]
-=======
     # print Q_PE[0,0,2]
     # print Q_PE2[0,0,2]
     # Q_PE=0
@@ -214,7 +173,6 @@
                 P3 = sim_AC_wguide.AC_mode_overlap[k]
                 normal_fact[i, j, k] = P1*P2*P3
     SBS_gain = np.real(gain/normal_fact)
->>>>>>> c894a19a
 
     return SBS_gain, Q_PE, Q_MB, alpha
 
