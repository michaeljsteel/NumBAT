"""
    materials.py is a subroutine of NumBAT that defines Material objects,
    these represent dispersive lossy refractive indices and possess
    methods to interpolate n from tabulated data.

    Copyright (C) 2016  Bjorn Sturmberg, Kokou Dossou
"""

import numpy as np
from scipy.interpolate import interp1d
import matplotlib
matplotlib.use('pdf')
import matplotlib.pyplot as plt

import json
import re

data_location = '../backend/material_data/'


class Material(object):
    """ Represents a material with:

            Refractive index []
            Density [kg/m3]
            Stiffness tensor component [Pa]
            Photoelastic tensor component []
            Acoustic loss tensor component [Pa s]

        Currently included materials are;

        .. tabularcolumns:: |c|

        +--------------------+
        | **Semiconductors** |
        +--------------------+
        |    Si              |
        +--------------------+
        |    SiO2            |
        +--------------------+
        |    As2S3           |
        +--------------------+
        |    GaAs            |
        +--------------------+

    """
    def __init__(self,data_file):

        self.load_data_file(data_file)


    def load_data_file(self, data_file, alt_path=''):  
        """
        Load data from json file.
        
        Args:
            data_file  (str): name of data file located in NumBAT/backend/material_data
            alt_path  (str): non standard path to data_file
        
        """
        with open(data_location+data_file+'.json','r') as fin:
            s_in = ''.join(fin.readlines())
            s_in = re.sub(r'//.*\n','\n', s_in)

            self._params = json.loads(s_in)

            self.file_name = self._params['file_name']  # Name of this file, will be used as identifier
            self.chemical = self._params['chemical']  # Chemical composition
            self.author = self._params['author']  # Author of data
            self.date = self._params['date']  # Year of data publication/measurement
            self.institution = self._params['institution']  # Source institution
            self.doi = self._params['doi']  # doi or, failing that, the http address

            self.n = self._params['n']  # Refractive index []
            self.s = self._params['s']  # Density [kg/m3]
            self.c_11 = self._params['c_11']  # Stiffness tensor component [Pa]
            self.c_12 = self._params['c_12']  # Stiffness tensor component [Pa]
            self.c_44 = self._params['c_44']  # Stiffness tensor component [Pa]
            self.p_11 = self._params['p_11']  # Photoelastic tensor component []
            self.p_12 = self._params['p_12']  # Photoelastic tensor component []
            self.p_44 = self._params['p_44']  # Photoelastic tensor component []
            self.eta_11 = self._params['eta_11']  # Acoustic loss tensor component [Pa s]
            self.eta_12 = self._params['eta_12']  # Acoustic loss tensor component [Pa s]
            self.eta_44 = self._params['eta_44']  # Acoustic loss tensor component [Pa s]

            try:  # full anisotropic tensor components
                self.c_11 = self._params['c_11']
                self.c_12 = self._params['c_12']
                self.c_13 = self._params['c_13']
                self.c_14 = self._params['c_14']
                self.c_15 = self._params['c_15']
                self.c_16 = self._params['c_16']
                self.c_21 = self._params['c_21']
                self.c_22 = self._params['c_22']
                self.c_23 = self._params['c_23']
                self.c_24 = self._params['c_24']
                self.c_25 = self._params['c_25']
                self.c_26 = self._params['c_26']
                self.c_31 = self._params['c_31']
                self.c_32 = self._params['c_32']
                self.c_33 = self._params['c_33']
                self.c_34 = self._params['c_34']
                self.c_35 = self._params['c_35']
                self.c_36 = self._params['c_36']
                self.c_41 = self._params['c_41']
                self.c_42 = self._params['c_42']
                self.c_43 = self._params['c_43']
                self.c_44 = self._params['c_44']
                self.c_45 = self._params['c_45']
                self.c_46 = self._params['c_46']
                self.c_51 = self._params['c_51']
                self.c_52 = self._params['c_52']
                self.c_53 = self._params['c_53']
                self.c_54 = self._params['c_54']
                self.c_55 = self._params['c_55']
                self.c_56 = self._params['c_56']
                self.c_61 = self._params['c_61']
                self.c_62 = self._params['c_62']
                self.c_63 = self._params['c_63']
                self.c_64 = self._params['c_64']
                self.c_65 = self._params['c_65']
                self.c_66 = self._params['c_66']
                self.p_11 = self._params['p_11']
                self.p_12 = self._params['p_12']
                self.p_13 = self._params['p_13']
                self.p_14 = self._params['p_14']
                self.p_15 = self._params['p_15']
                self.p_16 = self._params['p_16']
                self.p_21 = self._params['p_21']
                self.p_22 = self._params['p_22']
                self.p_23 = self._params['p_23']
                self.p_24 = self._params['p_24']
                self.p_25 = self._params['p_25']
                self.p_26 = self._params['p_26']
                self.p_31 = self._params['p_31']
                self.p_32 = self._params['p_32']
                self.p_33 = self._params['p_33']
                self.p_34 = self._params['p_34']
                self.p_35 = self._params['p_35']
                self.p_36 = self._params['p_36']
                self.p_41 = self._params['p_41']
                self.p_42 = self._params['p_42']
                self.p_43 = self._params['p_43']
                self.p_44 = self._params['p_44']
                self.p_45 = self._params['p_45']
                self.p_46 = self._params['p_46']
                self.p_51 = self._params['p_51']
                self.p_52 = self._params['p_52']
                self.p_53 = self._params['p_53']
                self.p_54 = self._params['p_54']
                self.p_55 = self._params['p_55']
                self.p_56 = self._params['p_56']
                self.p_61 = self._params['p_61']
                self.p_62 = self._params['p_62']
                self.p_63 = self._params['p_63']
                self.p_64 = self._params['p_64']
                self.p_65 = self._params['p_65']
                self.p_66 = self._params['p_66']
                self.eta_11 = self._params['eta_11']
                self.eta_12 = self._params['eta_12']
                self.eta_13 = self._params['eta_13']
                self.eta_14 = self._params['eta_14']
                self.eta_15 = self._params['eta_15']
                self.eta_16 = self._params['eta_16']
                self.eta_21 = self._params['eta_21']
                self.eta_22 = self._params['eta_22']
                self.eta_23 = self._params['eta_23']
                self.eta_24 = self._params['eta_24']
                self.eta_25 = self._params['eta_25']
                self.eta_26 = self._params['eta_26']
                self.eta_31 = self._params['eta_31']
                self.eta_32 = self._params['eta_32']
                self.eta_33 = self._params['eta_33']
                self.eta_34 = self._params['eta_34']
                self.eta_35 = self._params['eta_35']
                self.eta_36 = self._params['eta_36']
                self.eta_41 = self._params['eta_41']
                self.eta_42 = self._params['eta_42']
                self.eta_43 = self._params['eta_43']
                self.eta_44 = self._params['eta_44']
                self.eta_45 = self._params['eta_45']
                self.eta_46 = self._params['eta_46']
                self.eta_51 = self._params['eta_51']
                self.eta_52 = self._params['eta_52']
                self.eta_53 = self._params['eta_53']
                self.eta_54 = self._params['eta_54']
                self.eta_55 = self._params['eta_55']
                self.eta_56 = self._params['eta_56']
                self.eta_61 = self._params['eta_61']
                self.eta_62 = self._params['eta_62']
                self.eta_63 = self._params['eta_63']
                self.eta_64 = self._params['eta_64']
                self.eta_65 = self._params['eta_65']
                self.eta_66 = self._params['eta_66']
                self.anisotropic = True
            except KeyError:
                self.anisotropic = False


def isotropic_stiffness(E, v):
    """
    Calculate the stiffness matrix components of isotropic 
    materials, given the two free parameters.

    Ref: www.efunda.com/formulae/solid_mechanics/mat_mechanics/hooke_isotropic.cfm

    Args:
        E  (float): Youngs_modulus
        v  (float): Poisson_ratio
    """
    c_11 = E*(1-v)/((1+v)*(1-2*v))
    c_12 = E*(v)/((1+v)*(1-2*v))
    c_44 = (E*(1-2*v)/((1+v)*(1-2*v)))/2

    return c_11, c_12, c_44


<<<<<<< HEAD
Vacuum = Material("Vacuum")
Si_2016_Smith = Material("Si_2016_Smith")
Si_test_anisotropic = Material("Si_test_anisotropic")
SiO2_2016_Smith = Material("SiO2_2016_Smith")
SiO2_2013_Laude = Material("SiO2_2013_Laude")
As2S3_2016_Smith = Material("As2S3_2016_Smith")
As2S3_2017_Morrison = Material("As2S3_2017_Morrison")
GaAs_2016_Smith = Material("GaAs_2016_Smith")
=======
Air = Material([1,None,None,None,None,None,None,None,None,None,None])

# Silicon
# Refractive index
n = 3.475686982#3.48
# Density
s = 2329  # kg/m3
# Stiffness tensor components.
c_11 = 165.6e9; c_12 = 63.9e9; c_44 = 79.5e9  # Pa
# Photoelastic tensor components
p_11 = -0.094; p_12 = 0.017; p_44 = -0.051
# Acoustic loss tensor components.
eta_11 = 5.9e-3 ; eta_12 = 5.16e-3 ; eta_44 = 0.62e-3  # Pa s
# Put acoustic parameters together for convenience.
Si_2016_Smith = Material([n, s, c_11, c_12, c_44, p_11, p_12, p_44,
               eta_11, eta_12, eta_44], 
               doi='dx.doi.org/10.1364/OL.41.002338',
               date=2016, author='Smith')

Si=Si_2016_Smith

# Silica
n = 1.45
s = 2200  # kg/m3
c_11 = 78.6e9; c_12 = 16.1e9; c_44 = 31.2e9
p_11 = 0.12; p_12 = 0.27; p_44 = -0.075
eta_11 = 1.6e-3 ; eta_12 = 1.29e-3 ; eta_44 = 0.16e-3  # Pa s
SiO2 = Material([n, s, c_11, c_12, c_44, p_11, p_12, p_44,
               eta_11, eta_12, eta_44], 
               doi='dx.doi.org/10.1364/OL.41.002338',
               date=2016, author='Smith')

# Silca
n = 1.44
s = 2203  # kg/m3
c_11 = 78e9; c_12 = 16e9; c_44 = 31e9
p_11 = 0.12; p_12 = 0.270; p_44 = -0.073
eta_11 = 1.6e-3 ; eta_12 = 1.29e-3 ; eta_44 = 0.16e-3  # Pa s
SiO2_Laude = Material([n, s, c_11, c_12, c_44, p_11, p_12, p_44,
               eta_11, eta_12, eta_44], 
               doi='dx.doi.org/10.1063/1.4801936',
               date=2013, author='Laude')

# As2S3 - from theoretical paper
n = 2.37
s = 3200  # kg/m3
c_11 = 18.7e9; c_12 = 6.1e9; c_44 = 6.4e9 # Pa
p_11 = 0.25; p_12 = 0.24; p_44 = 0.005
eta_11 = 1.8e-3 ; eta_12 = 1.45e-3 ; eta_44 = 0.18e-3  # Pa s
As2S3_theory = Material([n, s, c_11, c_12, c_44, p_11, p_12, p_44,
               eta_11, eta_12, eta_44], 
               doi='dx.doi.org/10.1364/OL.41.002338',
               date=2016, author='Smith')

# As2S3 - experimental values at wl = 1550 nm
n = 2.44
s = 3200  # kg/m3
c_11 = 1.95e10; c_12 = 8.363e9; c_44 = 6.337e9 # Pa
p_11 = 0.25; p_12 = 0.24; p_44 = 0.005
eta_11 = 1.8e-3 ; eta_12 = 1.45e-3 ; eta_44 = 0.18e-3  # Pa s
As2S3_exp = Material([n, s, c_11, c_12, c_44, p_11, p_12, p_44,
               eta_11, eta_12, eta_44], 
               doi='arxiv.org/abs/1702.05233',
               date=2017, author='Morrison')
>>>>>>> 2279d8a8

# wl = 1550 nm
<|MERGE_RESOLUTION|>--- conflicted
+++ resolved
@@ -1,294 +1,225 @@
-"""
-    materials.py is a subroutine of NumBAT that defines Material objects,
-    these represent dispersive lossy refractive indices and possess
-    methods to interpolate n from tabulated data.
-
-    Copyright (C) 2016  Bjorn Sturmberg, Kokou Dossou
-"""
-
-import numpy as np
-from scipy.interpolate import interp1d
-import matplotlib
-matplotlib.use('pdf')
-import matplotlib.pyplot as plt
-
-import json
-import re
-
-data_location = '../backend/material_data/'
-
-
-class Material(object):
-    """ Represents a material with:
-
-            Refractive index []
-            Density [kg/m3]
-            Stiffness tensor component [Pa]
-            Photoelastic tensor component []
-            Acoustic loss tensor component [Pa s]
-
-        Currently included materials are;
-
-        .. tabularcolumns:: |c|
-
-        +--------------------+
-        | **Semiconductors** |
-        +--------------------+
-        |    Si              |
-        +--------------------+
-        |    SiO2            |
-        +--------------------+
-        |    As2S3           |
-        +--------------------+
-        |    GaAs            |
-        +--------------------+
-
-    """
-    def __init__(self,data_file):
-
-        self.load_data_file(data_file)
-
-
-    def load_data_file(self, data_file, alt_path=''):  
-        """
-        Load data from json file.
-        
-        Args:
-            data_file  (str): name of data file located in NumBAT/backend/material_data
-            alt_path  (str): non standard path to data_file
-        
-        """
-        with open(data_location+data_file+'.json','r') as fin:
-            s_in = ''.join(fin.readlines())
-            s_in = re.sub(r'//.*\n','\n', s_in)
-
-            self._params = json.loads(s_in)
-
-            self.file_name = self._params['file_name']  # Name of this file, will be used as identifier
-            self.chemical = self._params['chemical']  # Chemical composition
-            self.author = self._params['author']  # Author of data
-            self.date = self._params['date']  # Year of data publication/measurement
-            self.institution = self._params['institution']  # Source institution
-            self.doi = self._params['doi']  # doi or, failing that, the http address
-
-            self.n = self._params['n']  # Refractive index []
-            self.s = self._params['s']  # Density [kg/m3]
-            self.c_11 = self._params['c_11']  # Stiffness tensor component [Pa]
-            self.c_12 = self._params['c_12']  # Stiffness tensor component [Pa]
-            self.c_44 = self._params['c_44']  # Stiffness tensor component [Pa]
-            self.p_11 = self._params['p_11']  # Photoelastic tensor component []
-            self.p_12 = self._params['p_12']  # Photoelastic tensor component []
-            self.p_44 = self._params['p_44']  # Photoelastic tensor component []
-            self.eta_11 = self._params['eta_11']  # Acoustic loss tensor component [Pa s]
-            self.eta_12 = self._params['eta_12']  # Acoustic loss tensor component [Pa s]
-            self.eta_44 = self._params['eta_44']  # Acoustic loss tensor component [Pa s]
-
-            try:  # full anisotropic tensor components
-                self.c_11 = self._params['c_11']
-                self.c_12 = self._params['c_12']
-                self.c_13 = self._params['c_13']
-                self.c_14 = self._params['c_14']
-                self.c_15 = self._params['c_15']
-                self.c_16 = self._params['c_16']
-                self.c_21 = self._params['c_21']
-                self.c_22 = self._params['c_22']
-                self.c_23 = self._params['c_23']
-                self.c_24 = self._params['c_24']
-                self.c_25 = self._params['c_25']
-                self.c_26 = self._params['c_26']
-                self.c_31 = self._params['c_31']
-                self.c_32 = self._params['c_32']
-                self.c_33 = self._params['c_33']
-                self.c_34 = self._params['c_34']
-                self.c_35 = self._params['c_35']
-                self.c_36 = self._params['c_36']
-                self.c_41 = self._params['c_41']
-                self.c_42 = self._params['c_42']
-                self.c_43 = self._params['c_43']
-                self.c_44 = self._params['c_44']
-                self.c_45 = self._params['c_45']
-                self.c_46 = self._params['c_46']
-                self.c_51 = self._params['c_51']
-                self.c_52 = self._params['c_52']
-                self.c_53 = self._params['c_53']
-                self.c_54 = self._params['c_54']
-                self.c_55 = self._params['c_55']
-                self.c_56 = self._params['c_56']
-                self.c_61 = self._params['c_61']
-                self.c_62 = self._params['c_62']
-                self.c_63 = self._params['c_63']
-                self.c_64 = self._params['c_64']
-                self.c_65 = self._params['c_65']
-                self.c_66 = self._params['c_66']
-                self.p_11 = self._params['p_11']
-                self.p_12 = self._params['p_12']
-                self.p_13 = self._params['p_13']
-                self.p_14 = self._params['p_14']
-                self.p_15 = self._params['p_15']
-                self.p_16 = self._params['p_16']
-                self.p_21 = self._params['p_21']
-                self.p_22 = self._params['p_22']
-                self.p_23 = self._params['p_23']
-                self.p_24 = self._params['p_24']
-                self.p_25 = self._params['p_25']
-                self.p_26 = self._params['p_26']
-                self.p_31 = self._params['p_31']
-                self.p_32 = self._params['p_32']
-                self.p_33 = self._params['p_33']
-                self.p_34 = self._params['p_34']
-                self.p_35 = self._params['p_35']
-                self.p_36 = self._params['p_36']
-                self.p_41 = self._params['p_41']
-                self.p_42 = self._params['p_42']
-                self.p_43 = self._params['p_43']
-                self.p_44 = self._params['p_44']
-                self.p_45 = self._params['p_45']
-                self.p_46 = self._params['p_46']
-                self.p_51 = self._params['p_51']
-                self.p_52 = self._params['p_52']
-                self.p_53 = self._params['p_53']
-                self.p_54 = self._params['p_54']
-                self.p_55 = self._params['p_55']
-                self.p_56 = self._params['p_56']
-                self.p_61 = self._params['p_61']
-                self.p_62 = self._params['p_62']
-                self.p_63 = self._params['p_63']
-                self.p_64 = self._params['p_64']
-                self.p_65 = self._params['p_65']
-                self.p_66 = self._params['p_66']
-                self.eta_11 = self._params['eta_11']
-                self.eta_12 = self._params['eta_12']
-                self.eta_13 = self._params['eta_13']
-                self.eta_14 = self._params['eta_14']
-                self.eta_15 = self._params['eta_15']
-                self.eta_16 = self._params['eta_16']
-                self.eta_21 = self._params['eta_21']
-                self.eta_22 = self._params['eta_22']
-                self.eta_23 = self._params['eta_23']
-                self.eta_24 = self._params['eta_24']
-                self.eta_25 = self._params['eta_25']
-                self.eta_26 = self._params['eta_26']
-                self.eta_31 = self._params['eta_31']
-                self.eta_32 = self._params['eta_32']
-                self.eta_33 = self._params['eta_33']
-                self.eta_34 = self._params['eta_34']
-                self.eta_35 = self._params['eta_35']
-                self.eta_36 = self._params['eta_36']
-                self.eta_41 = self._params['eta_41']
-                self.eta_42 = self._params['eta_42']
-                self.eta_43 = self._params['eta_43']
-                self.eta_44 = self._params['eta_44']
-                self.eta_45 = self._params['eta_45']
-                self.eta_46 = self._params['eta_46']
-                self.eta_51 = self._params['eta_51']
-                self.eta_52 = self._params['eta_52']
-                self.eta_53 = self._params['eta_53']
-                self.eta_54 = self._params['eta_54']
-                self.eta_55 = self._params['eta_55']
-                self.eta_56 = self._params['eta_56']
-                self.eta_61 = self._params['eta_61']
-                self.eta_62 = self._params['eta_62']
-                self.eta_63 = self._params['eta_63']
-                self.eta_64 = self._params['eta_64']
-                self.eta_65 = self._params['eta_65']
-                self.eta_66 = self._params['eta_66']
-                self.anisotropic = True
-            except KeyError:
-                self.anisotropic = False
-
-
-def isotropic_stiffness(E, v):
-    """
-    Calculate the stiffness matrix components of isotropic 
-    materials, given the two free parameters.
-
-    Ref: www.efunda.com/formulae/solid_mechanics/mat_mechanics/hooke_isotropic.cfm
-
-    Args:
-        E  (float): Youngs_modulus
-        v  (float): Poisson_ratio
-    """
-    c_11 = E*(1-v)/((1+v)*(1-2*v))
-    c_12 = E*(v)/((1+v)*(1-2*v))
-    c_44 = (E*(1-2*v)/((1+v)*(1-2*v)))/2
-
-    return c_11, c_12, c_44
-
-
-<<<<<<< HEAD
-Vacuum = Material("Vacuum")
-Si_2016_Smith = Material("Si_2016_Smith")
-Si_test_anisotropic = Material("Si_test_anisotropic")
-SiO2_2016_Smith = Material("SiO2_2016_Smith")
-SiO2_2013_Laude = Material("SiO2_2013_Laude")
-As2S3_2016_Smith = Material("As2S3_2016_Smith")
-As2S3_2017_Morrison = Material("As2S3_2017_Morrison")
-GaAs_2016_Smith = Material("GaAs_2016_Smith")
-=======
-Air = Material([1,None,None,None,None,None,None,None,None,None,None])
-
-# Silicon
-# Refractive index
-n = 3.475686982#3.48
-# Density
-s = 2329  # kg/m3
-# Stiffness tensor components.
-c_11 = 165.6e9; c_12 = 63.9e9; c_44 = 79.5e9  # Pa
-# Photoelastic tensor components
-p_11 = -0.094; p_12 = 0.017; p_44 = -0.051
-# Acoustic loss tensor components.
-eta_11 = 5.9e-3 ; eta_12 = 5.16e-3 ; eta_44 = 0.62e-3  # Pa s
-# Put acoustic parameters together for convenience.
-Si_2016_Smith = Material([n, s, c_11, c_12, c_44, p_11, p_12, p_44,
-               eta_11, eta_12, eta_44], 
-               doi='dx.doi.org/10.1364/OL.41.002338',
-               date=2016, author='Smith')
-
-Si=Si_2016_Smith
-
-# Silica
-n = 1.45
-s = 2200  # kg/m3
-c_11 = 78.6e9; c_12 = 16.1e9; c_44 = 31.2e9
-p_11 = 0.12; p_12 = 0.27; p_44 = -0.075
-eta_11 = 1.6e-3 ; eta_12 = 1.29e-3 ; eta_44 = 0.16e-3  # Pa s
-SiO2 = Material([n, s, c_11, c_12, c_44, p_11, p_12, p_44,
-               eta_11, eta_12, eta_44], 
-               doi='dx.doi.org/10.1364/OL.41.002338',
-               date=2016, author='Smith')
-
-# Silca
-n = 1.44
-s = 2203  # kg/m3
-c_11 = 78e9; c_12 = 16e9; c_44 = 31e9
-p_11 = 0.12; p_12 = 0.270; p_44 = -0.073
-eta_11 = 1.6e-3 ; eta_12 = 1.29e-3 ; eta_44 = 0.16e-3  # Pa s
-SiO2_Laude = Material([n, s, c_11, c_12, c_44, p_11, p_12, p_44,
-               eta_11, eta_12, eta_44], 
-               doi='dx.doi.org/10.1063/1.4801936',
-               date=2013, author='Laude')
-
-# As2S3 - from theoretical paper
-n = 2.37
-s = 3200  # kg/m3
-c_11 = 18.7e9; c_12 = 6.1e9; c_44 = 6.4e9 # Pa
-p_11 = 0.25; p_12 = 0.24; p_44 = 0.005
-eta_11 = 1.8e-3 ; eta_12 = 1.45e-3 ; eta_44 = 0.18e-3  # Pa s
-As2S3_theory = Material([n, s, c_11, c_12, c_44, p_11, p_12, p_44,
-               eta_11, eta_12, eta_44], 
-               doi='dx.doi.org/10.1364/OL.41.002338',
-               date=2016, author='Smith')
-
-# As2S3 - experimental values at wl = 1550 nm
-n = 2.44
-s = 3200  # kg/m3
-c_11 = 1.95e10; c_12 = 8.363e9; c_44 = 6.337e9 # Pa
-p_11 = 0.25; p_12 = 0.24; p_44 = 0.005
-eta_11 = 1.8e-3 ; eta_12 = 1.45e-3 ; eta_44 = 0.18e-3  # Pa s
-As2S3_exp = Material([n, s, c_11, c_12, c_44, p_11, p_12, p_44,
-               eta_11, eta_12, eta_44], 
-               doi='arxiv.org/abs/1702.05233',
-               date=2017, author='Morrison')
->>>>>>> 2279d8a8
-
-# wl = 1550 nm
+"""
+    materials.py is a subroutine of NumBAT that defines Material objects,
+    these represent dispersive lossy refractive indices and possess
+    methods to interpolate n from tabulated data.
+
+    Copyright (C) 2016  Bjorn Sturmberg, Kokou Dossou
+"""
+
+import numpy as np
+from scipy.interpolate import interp1d
+import matplotlib
+matplotlib.use('pdf')
+import matplotlib.pyplot as plt
+
+import json
+import re
+
+data_location = '../backend/material_data/'
+
+
+class Material(object):
+    """ Represents a material with:
+
+            Refractive index []
+            Density [kg/m3]
+            Stiffness tensor component [Pa]
+            Photoelastic tensor component []
+            Acoustic loss tensor component [Pa s]
+
+        Currently included materials are;
+
+        .. tabularcolumns:: |c|
+
+        +--------------------+
+        | **Semiconductors** |
+        +--------------------+
+        |    Si              |
+        +--------------------+
+        |    SiO2            |
+        +--------------------+
+        |    As2S3           |
+        +--------------------+
+        |    GaAs            |
+        +--------------------+
+
+    """
+    def __init__(self,data_file):
+
+        self.load_data_file(data_file)
+
+
+    def load_data_file(self, data_file, alt_path=''):  
+        """
+        Load data from json file.
+        
+        Args:
+            data_file  (str): name of data file located in NumBAT/backend/material_data
+            alt_path  (str): non standard path to data_file
+        
+        """
+        with open(data_location+data_file+'.json','r') as fin:
+            s_in = ''.join(fin.readlines())
+            s_in = re.sub(r'//.*\n','\n', s_in)
+
+            self._params = json.loads(s_in)
+
+            self.file_name = self._params['file_name']  # Name of this file, will be used as identifier
+            self.chemical = self._params['chemical']  # Chemical composition
+            self.author = self._params['author']  # Author of data
+            self.date = self._params['date']  # Year of data publication/measurement
+            self.institution = self._params['institution']  # Source institution
+            self.doi = self._params['doi']  # doi or, failing that, the http address
+
+            self.n = self._params['n']  # Refractive index []
+            self.s = self._params['s']  # Density [kg/m3]
+            self.c_11 = self._params['c_11']  # Stiffness tensor component [Pa]
+            self.c_12 = self._params['c_12']  # Stiffness tensor component [Pa]
+            self.c_44 = self._params['c_44']  # Stiffness tensor component [Pa]
+            self.p_11 = self._params['p_11']  # Photoelastic tensor component []
+            self.p_12 = self._params['p_12']  # Photoelastic tensor component []
+            self.p_44 = self._params['p_44']  # Photoelastic tensor component []
+            self.eta_11 = self._params['eta_11']  # Acoustic loss tensor component [Pa s]
+            self.eta_12 = self._params['eta_12']  # Acoustic loss tensor component [Pa s]
+            self.eta_44 = self._params['eta_44']  # Acoustic loss tensor component [Pa s]
+
+            try:  # full anisotropic tensor components
+                self.c_11 = self._params['c_11']
+                self.c_12 = self._params['c_12']
+                self.c_13 = self._params['c_13']
+                self.c_14 = self._params['c_14']
+                self.c_15 = self._params['c_15']
+                self.c_16 = self._params['c_16']
+                self.c_21 = self._params['c_21']
+                self.c_22 = self._params['c_22']
+                self.c_23 = self._params['c_23']
+                self.c_24 = self._params['c_24']
+                self.c_25 = self._params['c_25']
+                self.c_26 = self._params['c_26']
+                self.c_31 = self._params['c_31']
+                self.c_32 = self._params['c_32']
+                self.c_33 = self._params['c_33']
+                self.c_34 = self._params['c_34']
+                self.c_35 = self._params['c_35']
+                self.c_36 = self._params['c_36']
+                self.c_41 = self._params['c_41']
+                self.c_42 = self._params['c_42']
+                self.c_43 = self._params['c_43']
+                self.c_44 = self._params['c_44']
+                self.c_45 = self._params['c_45']
+                self.c_46 = self._params['c_46']
+                self.c_51 = self._params['c_51']
+                self.c_52 = self._params['c_52']
+                self.c_53 = self._params['c_53']
+                self.c_54 = self._params['c_54']
+                self.c_55 = self._params['c_55']
+                self.c_56 = self._params['c_56']
+                self.c_61 = self._params['c_61']
+                self.c_62 = self._params['c_62']
+                self.c_63 = self._params['c_63']
+                self.c_64 = self._params['c_64']
+                self.c_65 = self._params['c_65']
+                self.c_66 = self._params['c_66']
+                self.p_11 = self._params['p_11']
+                self.p_12 = self._params['p_12']
+                self.p_13 = self._params['p_13']
+                self.p_14 = self._params['p_14']
+                self.p_15 = self._params['p_15']
+                self.p_16 = self._params['p_16']
+                self.p_21 = self._params['p_21']
+                self.p_22 = self._params['p_22']
+                self.p_23 = self._params['p_23']
+                self.p_24 = self._params['p_24']
+                self.p_25 = self._params['p_25']
+                self.p_26 = self._params['p_26']
+                self.p_31 = self._params['p_31']
+                self.p_32 = self._params['p_32']
+                self.p_33 = self._params['p_33']
+                self.p_34 = self._params['p_34']
+                self.p_35 = self._params['p_35']
+                self.p_36 = self._params['p_36']
+                self.p_41 = self._params['p_41']
+                self.p_42 = self._params['p_42']
+                self.p_43 = self._params['p_43']
+                self.p_44 = self._params['p_44']
+                self.p_45 = self._params['p_45']
+                self.p_46 = self._params['p_46']
+                self.p_51 = self._params['p_51']
+                self.p_52 = self._params['p_52']
+                self.p_53 = self._params['p_53']
+                self.p_54 = self._params['p_54']
+                self.p_55 = self._params['p_55']
+                self.p_56 = self._params['p_56']
+                self.p_61 = self._params['p_61']
+                self.p_62 = self._params['p_62']
+                self.p_63 = self._params['p_63']
+                self.p_64 = self._params['p_64']
+                self.p_65 = self._params['p_65']
+                self.p_66 = self._params['p_66']
+                self.eta_11 = self._params['eta_11']
+                self.eta_12 = self._params['eta_12']
+                self.eta_13 = self._params['eta_13']
+                self.eta_14 = self._params['eta_14']
+                self.eta_15 = self._params['eta_15']
+                self.eta_16 = self._params['eta_16']
+                self.eta_21 = self._params['eta_21']
+                self.eta_22 = self._params['eta_22']
+                self.eta_23 = self._params['eta_23']
+                self.eta_24 = self._params['eta_24']
+                self.eta_25 = self._params['eta_25']
+                self.eta_26 = self._params['eta_26']
+                self.eta_31 = self._params['eta_31']
+                self.eta_32 = self._params['eta_32']
+                self.eta_33 = self._params['eta_33']
+                self.eta_34 = self._params['eta_34']
+                self.eta_35 = self._params['eta_35']
+                self.eta_36 = self._params['eta_36']
+                self.eta_41 = self._params['eta_41']
+                self.eta_42 = self._params['eta_42']
+                self.eta_43 = self._params['eta_43']
+                self.eta_44 = self._params['eta_44']
+                self.eta_45 = self._params['eta_45']
+                self.eta_46 = self._params['eta_46']
+                self.eta_51 = self._params['eta_51']
+                self.eta_52 = self._params['eta_52']
+                self.eta_53 = self._params['eta_53']
+                self.eta_54 = self._params['eta_54']
+                self.eta_55 = self._params['eta_55']
+                self.eta_56 = self._params['eta_56']
+                self.eta_61 = self._params['eta_61']
+                self.eta_62 = self._params['eta_62']
+                self.eta_63 = self._params['eta_63']
+                self.eta_64 = self._params['eta_64']
+                self.eta_65 = self._params['eta_65']
+                self.eta_66 = self._params['eta_66']
+                self.anisotropic = True
+            except KeyError:
+                self.anisotropic = False
+
+
+def isotropic_stiffness(E, v):
+    """
+    Calculate the stiffness matrix components of isotropic 
+    materials, given the two free parameters.
+
+    Ref: www.efunda.com/formulae/solid_mechanics/mat_mechanics/hooke_isotropic.cfm
+
+    Args:
+        E  (float): Youngs_modulus
+        v  (float): Poisson_ratio
+    """
+    c_11 = E*(1-v)/((1+v)*(1-2*v))
+    c_12 = E*(v)/((1+v)*(1-2*v))
+    c_44 = (E*(1-2*v)/((1+v)*(1-2*v)))/2
+
+    return c_11, c_12, c_44
+
+
+Vacuum = Material("Vacuum")
+Si_2016_Smith = Material("Si_2016_Smith")
+Si_test_anisotropic = Material("Si_test_anisotropic")
+SiO2_2016_Smith = Material("SiO2_2016_Smith")
+SiO2_2013_Laude = Material("SiO2_2013_Laude")
+As2S3_2016_Smith = Material("As2S3_2016_Smith")
+As2S3_2017_Morrison = Material("As2S3_2017_Morrison")
+GaAs_2016_Smith = Material("GaAs_2016_Smith")