import platform
import os
import shutil
import time
import datetime
from pathlib import Path

import reporting
import objects
from mode_calcs import Simulation


_evar_gmsh_path = 'NUMBAT_PATH_GMSH'
_evar_numbat_root = 'NUMBAT_ROOT_DIR'

def _confirm_file_exists(nm, path, evar=''):
    if not os.path.exists(path):
        s=f"Can't find the {nm} executable at {path}."
        if evar:
            s += f'You may need to set the environment variable {evar}.'
        reporting.report_and_exit(s)

class _NumBATApp:
    my_num_instances = 0

    __instance = None

    #def __new__(cls):
    #    print('seeking nba')
    #    if not hasattr(cls, 'instance'):
    #        cls.instance = super(NumBATApp, cls).__new__(cls)
    #        print('newing nba with insta', cls.instance)
    #    return cls.instance

    def __init__(self, outprefix='nbtmp', outdir='.'):
        #if _NumBATApp.my_num_instances:
        #    reporting.report_and_exit('You may only create a single NumBAT object.')

        _NumBATApp.__instance = self

        _NumBATApp.my_num_instances += 1

        self._outprefix=outprefix
        self._outdir=outdir
        self._paths={}
        self._start_time=time.time()
        self._codedir = Path(__file__).parents[0]

        # location of top level numbat tree containing other libraries etc. Mainly for windows
        # this seems a bit flaky depending on installations
        self._nbrootdir =  os.environ.get(_evar_numbat_root,
                                          Path(__file__).resolve().parents[3])

        self._plot_extension = '.png'
        #self._plot_extension = '.pdf'

        self._check_versions()
        self._setup_paths()
        reporting.init_logger()
        objects.initialise_waveguide_templates(self)

    @staticmethod
    def get_instance(outprefix='', outdir=''):
        if _NumBATApp.__instance is None:
            _NumBATApp(outprefix, outdir)  # instance gets attached inside __init__
        return _NumBATApp.__instance

    def plotfile_ext(self):
        return self._plot_extension

    def is_linux(self):
        return platform.system()=='Linux'

    def is_macos(self):
        return platform.system()=='Darwin'

    def is_windows(self):
        return platform.system()=='Windows'

    def can_multiprocess(self):
        return self.is_linux()

    # Only needed to change prefix at some point
    def set_outprefix(self, s): # change to getter/setter
        self._outprefix=s

    def outprefix(self):
        return self._outprefix

    def outdir(self):
        return self._outdir

    def outpath(self):
        return Path(self._outdir, self._outprefix)

    def outpath_fields(self):
        return Path(self._outdir, self._outprefix+'-fields')


    def path_gmsh(self):
        return self._paths['gmsh']

    def path_mesh_templates(self):
        return Path(self._codedir, 'msh')

    def final_report(self, outprefix=''):
        dt=time.time()-self._start_time
        s_dt = datetime.timedelta(seconds=round(dt))

        s=f"\nNumBAT calculations concluded. \n Simulation time: {s_dt}.\n"
        s+=reporting.report_warnings()+'\n'

        if outprefix:
            with open(outprefix+'_warnings.txt', 'w') as fout:
                fout.write(s)

        return s

    def make_structure(self, *args, **kwargs):
        return objects.Structure(*args, direct_call=False, **kwargs)

    def wg_structure_help(self, inc_shape):
        objects.print_waveguide_help(inc_shape)

    def _setup_paths(self):
        # numbat paths
        if not Path(self._outdir).is_dir():
            try:
                Path(self._outdir).mkdir()
            except OSError as ex:
                reporting.report_and_exit(f"Can't open output directory {self._outdir}: "
                                          +str(ex))



        # paths to other tools
        if self.is_linux():
            path = shutil.which('gmsh')
            self._paths['gmsh'] = os.environ.get(_evar_gmsh_path, path)

        if self.is_windows():
            path = Path(self._nbrootdir, 'usr_local/packages/gmsh/gmsh.exe')
            self._paths['gmsh'] = os.environ.get(_evar_gmsh_path, path)

        elif self.is_macos():
            self._paths['gmsh'] = os.environ.get(_evar_gmsh_path,
                                                 '/Applications/Gmsh.app/Contents/MacOS/gmsh')
        else:
            pass

        _confirm_file_exists('Gmsh', self._paths['gmsh'], _evar_gmsh_path)




    def _check_versions(self):
        pyver = platform.python_version_tuple()

        if int(pyver[0])<3 or int(pyver[1])<10:
            reporting.report_and_exit('NumBAT must be run with a Python version of 3.11 or later.')


# always returns the singleton NumBATApp object
def NumBATApp(outprefix='', outdir='.'):
    '''Returns the same singleton NumBATApp object on every call.'''

    nba = _NumBATApp.get_instance(outprefix, outdir)
    return nba


def assert_numbat_object_created():
    if _NumBATApp.my_num_instances != 1:
        reporting.report_and_exit('In NumBAT 2.0, you must now create a NumBAT object before calling any other NumBAT functions.  See the tutorials for examples.')

<<<<<<< HEAD
class _NumBATPlotPrefs:

    def __init__(self):
        self.cmap_field_signed = 'seismic'
        self.cmap_field_unsigned = 'OrRd'
        self.cmap_ref_index = 'cool'


def NumBATPlotPrefs():
    return _NumBATPlotPrefs()
=======
def load_simulation(prefix):
    return Simulation.load_simulation(prefix)
>>>>>>> 1f178389
<|MERGE_RESOLUTION|>--- conflicted
+++ resolved
@@ -172,7 +172,6 @@
     if _NumBATApp.my_num_instances != 1:
         reporting.report_and_exit('In NumBAT 2.0, you must now create a NumBAT object before calling any other NumBAT functions.  See the tutorials for examples.')
 
-<<<<<<< HEAD
 class _NumBATPlotPrefs:
 
     def __init__(self):
@@ -183,7 +182,6 @@
 
 def NumBATPlotPrefs():
     return _NumBATPlotPrefs()
-=======
+
 def load_simulation(prefix):
-    return Simulation.load_simulation(prefix)
->>>>>>> 1f178389
+    return Simulation.load_simulation(prefix)